# Fairy-Stockfish

## Overview

[![Build Status](https://github.com/fairy-stockfish/Fairy-Stockfish/actions/workflows/release.yml/badge.svg?branch=master)](https://github.com/fairy-stockfish/Fairy-Stockfish/actions?query=workflow%3ARelease)
[![Build Status](https://github.com/fairy-stockfish/Fairy-Stockfish/actions/workflows/fairy.yml/badge.svg?branch=master)](https://github.com/fairy-stockfish/Fairy-Stockfish/actions?query=workflow%3Afairy)
[![Build Status](https://ci.appveyor.com/api/projects/status/github/fairy-stockfish/Fairy-Stockfish?branch=master&svg=true)](https://ci.appveyor.com/project/ianfab/Fairy-Stockfish/branch/master)
[![PyPI version](https://badge.fury.io/py/pyffish.svg)](https://badge.fury.io/py/pyffish)
[![NPM version](https://img.shields.io/npm/v/ffish.svg?sanitize=true)](https://www.npmjs.com/package/ffish)

Fairy-Stockfish is a chess variant engine derived from [Stockfish](https://github.com/official-stockfish/Stockfish/) designed for the support of fairy chess variants and easy extensibility with more games. It can play various regional, historical, and modern chess variants as well as [games with user-defined rules](https://github.com/fairy-stockfish/Fairy-Stockfish/wiki/Variant-configuration). For [compatibility with graphical user interfaces](https://github.com/fairy-stockfish/Fairy-Stockfish/wiki/Graphical-user-interfaces) it supports the UCI, UCCI, USI, UCI-cyclone, and CECP/XBoard protocols.

The goal of the project is to create an engine supporting a large variety of chess-like games, equipped with the powerful search of Stockfish. Despite its generality the [playing strength](https://github.com/fairy-stockfish/Fairy-Stockfish/wiki/Playing-strength) is on a very high level in almost all supported variants. Due to its multi-protocol support Fairy-Stockfish works with almost any chess variant GUI.

## Installation
You can download the [Windows executable](https://github.com/fairy-stockfish/Fairy-Stockfish/releases/latest/download/fairy-stockfish-largeboard_x86-64.exe) or [Linux binary](https://github.com/fairy-stockfish/Fairy-Stockfish/releases/latest/download/fairy-stockfish-largeboard_x86-64) from the [latest release](https://github.com/fairy-stockfish/Fairy-Stockfish/releases/latest) or [compile the program from source](https://github.com/fairy-stockfish/Fairy-Stockfish#compiling-stockfish-yourself-from-the-sources). The program comes without a graphical user interface, so you perhaps want to use it together with a [compatible GUI](https://github.com/fairy-stockfish/Fairy-Stockfish/wiki/Graphical-user-interfaces), or [play against it online](https://github.com/fairy-stockfish/Fairy-Stockfish/wiki/Online) at [pychess](https://www.pychess.org/), [lishogi](https://lishogi.org/@/Fairy-Stockfish), or [lichess](https://lichess.org/@/Fairy-Stockfish). Read more about [how to use](https://github.com/fairy-stockfish/Fairy-Stockfish/wiki/Usage) Fairy-Stockfish in the wiki.

If you want to preview the functionality of Fairy-Stockfish before downloading, you can try it out on the [Fairy-Stockfish playground](https://fairyground.vercel.app/) in the browser.

Optional NNUE evaluation parameter files to improve playing strength for many variants are in the [list of NNUE networks](https://fairy-stockfish.github.io/nnue/#current-best-nnue-networks).
For the regional variants Xiangqi, Janggi, and Makruk [dedicated releases with built-in NNUE networks](https://github.com/fairy-stockfish/Fairy-Stockfish-NNUE) are available. See the [wiki](https://github.com/fairy-stockfish/Fairy-Stockfish/wiki/NNUE) for more details on NNUE.

## Contributing

If you like this project, please support its development via [patreon](https://www.patreon.com/ianfab), [paypal](https://paypal.me/FairyStockfish), or [github](https://github.com/sponsors/ianfab), or by [contributing to the code](https://github.com/fairy-stockfish/Fairy-Stockfish/wiki/Contributing) or documentation. An [introduction to the code base](https://github.com/fairy-stockfish/Fairy-Stockfish/wiki/Understanding-the-code) can be found in the wiki.

## Supported games

The games currently supported besides chess are listed in [our variants page](https://fairy-stockfish.github.io/variants/). Fairy-Stockfish can also play user-defined variants loaded via a variant configuration file, see the file [`src/variants.ini`](https://github.com/ianfab/Fairy-Stockfish/blob/master/src/variants.ini) and the [wiki](https://github.com/fairy-stockfish/Fairy-Stockfish/wiki/Variant-configuration).

## Help

See the [Fairy-Stockfish Wiki](https://github.com/fairy-stockfish/Fairy-Stockfish/wiki) for more info, or if the required information is not available, open an [issue](https://github.com/fairy-stockfish/Fairy-Stockfish/issues) or join our [discord server](https://discord.gg/FYUGgmCFB4).

## Bindings

Besides the C++ engine, this project also includes bindings for other programming languages in order to be able to use it as a library for chess variants. They support move, SAN, and FEN generation, as well as checking of game end conditions for all variants supported by Fairy-Stockfish. Since the bindings are using the C++ code, they are very performant compared to libraries directly written in the respective target language.

### Python

The python binding [pyffish](https://pypi.org/project/pyffish/) contributed by [@gbtami](https://github.com/gbtami) is implemented in [pyffish.cpp](https://github.com/fairy-stockfish/Fairy-Stockfish/blob/master/src/pyffish.cpp). It is e.g. used in the backend for the [pychess server](https://github.com/gbtami/pychess-variants).

### Javascript

The javascript binding [ffish.js](https://www.npmjs.com/package/ffish) contributed by [@QueensGambit](https://github.com/QueensGambit) is implemented in [ffishjs.cpp](https://github.com/fairy-stockfish/Fairy-Stockfish/blob/master/src/ffishjs.cpp). The compilation/binding to javascript is done using emscripten, see the [readme](https://github.com/fairy-stockfish/Fairy-Stockfish/tree/master/tests/js).

## Ports

### WebAssembly

For in-browser use a [port of Fairy-Stockfish to WebAssembly](https://github.com/fairy-stockfish/fairy-stockfish.wasm) is available at [npm](https://www.npmjs.com/package/fairy-stockfish-nnue.wasm). It is e.g. used for local analysis on [pychess.org](https://www.pychess.org/analysis/chess). Also see the [Fairy-Stockfish WASM demo](https://github.com/ianfab/fairy-stockfish-nnue-wasm-demo) available at https://fairy-stockfish-nnue-wasm.vercel.app/.

<<<<<<< HEAD
## Other resources

Please see [the Official Stockfish wiki](https://github.com/official-stockfish/Stockfish/wiki) for base information about Stockfish,
then [the Fairy Stockfish wiki](https://github.com/fairy-stockfish/Fairy-Stockfish/wiki) for information about how Fairy Stockfish differs.

## Terms of use

Fairy Stockfish is free, and distributed under the **GNU General Public License version 3**
=======
## Terms of use

Fairy-Stockfish is free, and distributed under the **GNU General Public License version 3**
>>>>>>> 848fae6c
(GPL v3). Essentially, this means you are free to do almost exactly
what you want with the program, including distributing it among your
friends, making it available for download from your website, selling
it (either by itself or as part of some bigger software package), or
using it as the starting point for a software project of your own.

<<<<<<< HEAD
The only real limitation is that whenever you distribute Fairy Stockfish in
=======
The only real limitation is that whenever you distribute Fairy-Stockfish in
>>>>>>> 848fae6c
some way, you MUST always include the full source code, or a pointer
to where the source code can be found, to generate the exact binary
you are distributing. If you make any changes to the source code,
these changes must also be made available under the GPL.

For full details, read the copy of the GPL v3 found in the file named
[*Copying.txt*](https://github.com/fairy-stockfish/Fairy-Stockfish/blob/master/Copying.txt).<|MERGE_RESOLUTION|>--- conflicted
+++ resolved
@@ -50,7 +50,6 @@
 
 For in-browser use a [port of Fairy-Stockfish to WebAssembly](https://github.com/fairy-stockfish/fairy-stockfish.wasm) is available at [npm](https://www.npmjs.com/package/fairy-stockfish-nnue.wasm). It is e.g. used for local analysis on [pychess.org](https://www.pychess.org/analysis/chess). Also see the [Fairy-Stockfish WASM demo](https://github.com/ianfab/fairy-stockfish-nnue-wasm-demo) available at https://fairy-stockfish-nnue-wasm.vercel.app/.
 
-<<<<<<< HEAD
 ## Other resources
 
 Please see [the Official Stockfish wiki](https://github.com/official-stockfish/Stockfish/wiki) for base information about Stockfish,
@@ -59,22 +58,13 @@
 ## Terms of use
 
 Fairy Stockfish is free, and distributed under the **GNU General Public License version 3**
-=======
-## Terms of use
-
-Fairy-Stockfish is free, and distributed under the **GNU General Public License version 3**
->>>>>>> 848fae6c
 (GPL v3). Essentially, this means you are free to do almost exactly
 what you want with the program, including distributing it among your
 friends, making it available for download from your website, selling
 it (either by itself or as part of some bigger software package), or
 using it as the starting point for a software project of your own.
 
-<<<<<<< HEAD
 The only real limitation is that whenever you distribute Fairy Stockfish in
-=======
-The only real limitation is that whenever you distribute Fairy-Stockfish in
->>>>>>> 848fae6c
 some way, you MUST always include the full source code, or a pointer
 to where the source code can be found, to generate the exact binary
 you are distributing. If you make any changes to the source code,
