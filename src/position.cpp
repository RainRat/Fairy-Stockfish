--- conflicted
+++ resolved
@@ -244,16 +244,11 @@
   size_t idx;
   std::istringstream ss(fenStr);
 
-<<<<<<< HEAD
-  std::memset(static_cast<void*>(this), 0, sizeof(Position));
-  std::memset(static_cast<void*>(si), 0, sizeof(StateInfo));
-  std::fill_n(&pieceList[0][0], sizeof(pieceList) / sizeof(Square), SQ_NONE);
-  var = v;
-=======
   std::memset(this, 0, sizeof(Position));
   std::memset(si, 0, sizeof(StateInfo));
->>>>>>> 045728a7
   st = si;
+
+  var = v;
 
   ss >> std::noskipws;
 
@@ -2381,7 +2376,6 @@
   if (std::memcmp(&si, st, sizeof(StateInfo)))
       assert(0 && "pos_is_ok: State");
 
-<<<<<<< HEAD
   for (Color c : {WHITE, BLACK})
       for (PieceType pt = PAWN; pt <= KING; ++pt)
       {
@@ -2389,17 +2383,7 @@
           if (   pieceCount[pc] != popcount(pieces(c, pt))
               || pieceCount[pc] != std::count(board, board + SQUARE_NB, pc))
               assert(0 && "pos_is_ok: Pieces");
-
-          for (int i = 0; i < pieceCount[pc]; ++i)
-              if (board[pieceList[pc][i]] != pc || index[pieceList[pc][i]] != i)
-                  assert(0 && "pos_is_ok: Index");
-      }
-=======
-  for (Piece pc : Pieces)
-      if (   pieceCount[pc] != popcount(pieces(color_of(pc), type_of(pc)))
-          || pieceCount[pc] != std::count(board, board + SQUARE_NB, pc))
-          assert(0 && "pos_is_ok: Pieces");
->>>>>>> 045728a7
+      }
 
   for (Color c : { WHITE, BLACK })
       for (CastlingRights cr : {c & KING_SIDE, c & QUEEN_SIDE})
