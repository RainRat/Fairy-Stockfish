--- conflicted
+++ resolved
@@ -372,19 +372,26 @@
       if (counting_rule() && isdigit(ss.peek()))
           ss >> st->countingLimit;
 
-      // 4. En passant square. Ignore if no pawn capture is possible
+      // 4. En passant square.
+      // Ignore if square is invalid or not on side to move relative rank 6.
       else if (   ((ss >> col) && (col >= 'a' && col <= 'a' + max_file()))
                && ((ss >> row) && (row >= '1' && row <= '1' + max_rank())))
       {
           st->epSquare = make_square(File(col - 'a'), Rank(row - '1'));
 
-          if (   !(attackers_to(st->epSquare) & pieces(sideToMove, PAWN))
-              || !(pieces(~sideToMove, PAWN) & (st->epSquare + pawn_push(~sideToMove))))
+          // En passant square will be considered only if
+          // a) side to move have a pawn threatening epSquare
+          // b) there is an enemy pawn in front of epSquare
+          // c) there is no piece on epSquare or behind epSquare
+          bool enpassant;
+          enpassant = pawn_attacks_bb(~sideToMove, st->epSquare) & pieces(sideToMove, PAWN)
+                  && (pieces(~sideToMove, PAWN) & (st->epSquare + pawn_push(~sideToMove)))
+                  && !(pieces() & (st->epSquare | (st->epSquare + pawn_push(sideToMove))));
+          if (!enpassant)
               st->epSquare = SQ_NONE;
       }
   }
 
-<<<<<<< HEAD
   // Check counter for nCheck
   ss >> std::skipws >> token >> std::noskipws;
 
@@ -406,28 +413,6 @@
   }
   else
       ss.putback(token);
-=======
-  // 4. En passant square.
-  // Ignore if square is invalid or not on side to move relative rank 6.
-  bool enpassant = false;
-
-  if (   ((ss >> col) && (col >= 'a' && col <= 'h'))
-      && ((ss >> row) && (row == (sideToMove == WHITE ? '6' : '3'))))
-  {
-      st->epSquare = make_square(File(col - 'a'), Rank(row - '1'));
-
-      // En passant square will be considered only if
-      // a) side to move have a pawn threatening epSquare
-      // b) there is an enemy pawn in front of epSquare
-      // c) there is no piece on epSquare or behind epSquare
-      enpassant = pawn_attacks_bb(~sideToMove, st->epSquare) & pieces(sideToMove, PAWN)
-               && (pieces(~sideToMove, PAWN) & (st->epSquare + pawn_push(~sideToMove)))
-               && !(pieces() & (st->epSquare | (st->epSquare + pawn_push(sideToMove))));
-  }
-
-  if (!enpassant)
-      st->epSquare = SQ_NONE;
->>>>>>> bf5ce1c2
 
   // 5-6. Halfmove clock and fullmove number
   if (sfen)
