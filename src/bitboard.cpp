/*
  Stockfish, a UCI chess playing engine derived from Glaurung 2.1
  Copyright (C) 2004-2008 Tord Romstad (Glaurung author)
  Copyright (C) 2008-2015 Marco Costalba, Joona Kiiski, Tord Romstad
  Copyright (C) 2015-2019 Marco Costalba, Joona Kiiski, Gary Linscott, Tord Romstad

  Stockfish is free software: you can redistribute it and/or modify
  it under the terms of the GNU General Public License as published by
  the Free Software Foundation, either version 3 of the License, or
  (at your option) any later version.

  Stockfish is distributed in the hope that it will be useful,
  but WITHOUT ANY WARRANTY; without even the implied warranty of
  MERCHANTABILITY or FITNESS FOR A PARTICULAR PURPOSE.  See the
  GNU General Public License for more details.

  You should have received a copy of the GNU General Public License
  along with this program.  If not, see <http://www.gnu.org/licenses/>.
*/

#include <algorithm>
#include <bitset>

#include "bitboard.h"
#include "misc.h"

uint8_t PopCnt16[1 << 16];
uint8_t SquareDistance[SQUARE_NB][SQUARE_NB];

Bitboard BoardSizeBB[FILE_NB][RANK_NB];
Bitboard SquareBB[SQUARE_NB];
Bitboard ForwardRanksBB[COLOR_NB][RANK_NB];
Bitboard BetweenBB[SQUARE_NB][SQUARE_NB];
Bitboard LineBB[SQUARE_NB][SQUARE_NB];
Bitboard DistanceRingBB[SQUARE_NB][FILE_NB];
Bitboard PseudoAttacks[COLOR_NB][PIECE_TYPE_NB][SQUARE_NB];
Bitboard PseudoMoves[COLOR_NB][PIECE_TYPE_NB][SQUARE_NB];
Bitboard LeaperAttacks[COLOR_NB][PIECE_TYPE_NB][SQUARE_NB];
Bitboard LeaperMoves[COLOR_NB][PIECE_TYPE_NB][SQUARE_NB];

Bitboard KingFlank[FILE_NB] = {
  QueenSide ^ FileDBB, QueenSide, QueenSide,
  CenterFiles, CenterFiles,
  KingSide, KingSide, KingSide ^ FileEBB
};

Magic RookMagics[SQUARE_NB];
Magic BishopMagics[SQUARE_NB];

namespace {

#ifdef LARGEBOARDS
  Bitboard RookTable[0xA80000];  // To store rook attacks
  Bitboard BishopTable[0x33C00]; // To store bishop attacks
#else
  Bitboard RookTable[0x19000];  // To store rook attacks
  Bitboard BishopTable[0x1480]; // To store bishop attacks
#endif

#ifdef PRECOMPUTED_MAGICS
#define B(a, b) (Bitboard(a) << 64) ^ Bitboard(b)
  // Use precomputed magics if pext is not avaible,
  // since the magics generation is very slow.
  Bitboard RookMagicInit[SQUARE_NB] = {
      B(0x4068000028000894, 0x20006051028),
      B(0x2004000042000004, 0x2810000008004000),
      B(0x1020000220004000, 0x8004290180020200),
      B(0x4310000101000020, 0x8020100004002000),
      B(0x38000080211108, 0x118000104000000),
      B(0x4050000080400004, 0x2011040500118010),
      B(0x4010000048100200, 0x100000840204000),
      B(0x4020000820000100, 0x410106024000804),
      B(0x910000008D00021, 0x800004400100010),
      B(0x6830000821080004, 0x80C00010100000),
      B(0x8040000040500008, 0x200031840804901),
      B(0x4018000042201000, 0x8300002D80000841),
      B(0x100008000044000, 0x1980020094A89400),
      B(0x1000004000082000, 0x4408540710000181),
      B(0x1206010001100802, 0x40004100048),
      B(0x984010000410001, 0x208080028AE),
      B(0x411210000261014, 0x8000414100011208),
      B(0x8200100000B0002, 0x1082008404000008),
      B(0x5004090000400096, 0x10004020001000E2),
      B(0x8899220000020001, 0x8401004904082000),
      B(0x801720000080040, 0x101000200082020),
      B(0x800060000102411, 0xA8200008808400),
      B(0x30C0000081004, 0x1004200082100418),
      B(0x1018010000020102, 0x4100000040014082),
      B(0x24000008000001, 0x4080041809020000),
      B(0x3011200814000104, 0x2110004020000000),
      B(0x1814410050000800, 0x4041010220000400),
      B(0x20B002010000211, 0x100104188808),
      B(0x821020000114, 0x22080A0200304020),
      B(0xC0E0020000082, 0x1004108210042000),
      B(0x9010010000084, 0x2000011014020406),
      B(0x400208018000040, 0x20D000052800018),
      B(0x108008000080, 0x240400000104),
      B(0x8012001080004400, 0x102010420201000),
      B(0x1000000C0001210, 0x821000080441200),
      B(0x1C500000200004D0, 0x20042084400410),
      B(0x4000284000108000, 0x1809420810080140),
      B(0x40804004000, 0x2220005410000000),
      B(0x4007080A1020000, 0x8004020D41200020),
      B(0x1080000800008000, 0x4080210000002002),
      B(0x400000400250000, 0x8000001100410000),
      B(0xC8010090010001, 0x2004000068009022),
      B(0x8300200008210000, 0x410804100111004),
      B(0x42150008210000, 0x81100004A400200),
      B(0x2C1410001810001, 0x8200800000411020),
      B(0x28420004020000, 0x409002880830900),
      B(0x200028000008000, 0x8100000040200004),
      B(0x4001030120000, 0x41008A020140404),
      B(0x288000004240804, 0x2410020000090),
      B(0x104202000004004, 0x2008010000040),
      B(0x800A020008022020, 0x4112108040400),
      B(0x90044001082420, 0x239806020040A),
      B(0x4018000414800030, 0x2001100010000),
      B(0x102820010088120, 0x8002004090008),
      B(0x280100200000410, 0x840441100000),
      B(0x4A020000040020, 0x10820040C0881),
      B(0x20000010020, 0x21000800402010),
      B(0x161A0400212C80, 0x42000400203002),
      B(0xAB00800181208440, 0x3120A01004040),
      B(0x261100084025060, 0x81800A2100400),
      B(0x1008000000A02000, 0x940000010040910),
      B(0x1406400004A010, 0x100011080188C05),
      B(0x400002000011000, 0x2080005008080002),
      B(0x402C1004012, 0x600004200488003),
      B(0x1800080802000409, 0x200012061200104),
      B(0x843020018100800, 0xE2000040100E0A04),
      B(0xA0010200005048, 0x80000851000012),
      B(0x20000900041, 0x200006904002024),
      B(0x20010000080002, 0x100000490211000),
      B(0x1000018070C, 0x4100008200400010),
      B(0x40000004101060, 0x40000109A800112),
      B(0x44000908010404, 0x2200000420010409),
      B(0x169D042288081204, 0x18000040A000),
      B(0x1000041002000, 0x6040040001208000),
      B(0x130040088200DA, 0x81600004010300),
      B(0x3000062004000220, 0x8404200010200020),
      B(0xC000102000020A, 0x108200004001000),
      B(0x2000008606120000, 0xC010200008010821),
      B(0x80040200000100, 0x80080000800440),
      B(0x508028000040100, 0x4280000800124),
      B(0x5AA422000B810100, 0xA802200002004404),
      B(0x10000A0000012100, 0x8080200000400802),
      B(0x240048004008102, 0x200400010800100),
      B(0x4140030108004, 0x8C012000024909A0),
      B(0x1400018A0A8000, 0x90841080008200),
      B(0xA500120088001010, 0x4040020200008042),
      B(0x5008024008888001, 0x1A0200A00005000),
      B(0x4004D13000026, 0x800008008000A012),
      B(0x201501022901000E, 0x8000024100001102),
      B(0xE80010140000800C, 0x20004B1080000820),
      B(0x8011010100046A00, 0x90010000C021),
      B(0x1008020008401440, 0x80900020000E088),
      B(0x100088000040000, 0x8124800080002200),
      B(0x12C04120401200, 0x410500E80004040B),
      B(0x9904A0100020008, 0x800108400020040),
      B(0x4000842405D0004, 0x10220200000080),
      B(0x4000001080802010, 0x4040880A00200001),
      B(0x4000001080802010, 0x4040880A00200001),
      B(0x800002021008000, 0xA04000420020000C),
      B(0x12A6020000304, 0x8290144200000),
      B(0x102803020008, 0x40824014A0200000),
      B(0x1400020080210008, 0x8001004000500000),
      B(0x120000148212, 0x801C001003A00000),
      B(0x2020002908040, 0x2000804140200000),
      B(0x820000010080, 0x10A2020420200000),
      B(0x508200022440, 0xB004001108800040),
      B(0x8202004084010C81, 0xC081A03000400008),
      B(0xB04080040204050, 0x1810028080200000),
      B(0xAA20014010120001, 0x80308004022200),
      B(0xAA20014010120001, 0x80308004022200),
      B(0x208018020814020, 0x2004020200410A00),
      B(0x6000801000002800, 0xC80121082004080),
      B(0x84002080140202, 0x8000004100090100),
      B(0x3100114050000, 0x2000818014000100),
      B(0x280805000008A400, 0x401042000000300),
      B(0x245A20000040401, 0x1000850102080200),
      B(0x4010430000D00240, 0xD0800001201100),
      B(0x20000080040, 0x9053000880500600),
      B(0x1840000610021088, 0x440801002428400),
      B(0x448814040010, 0x8410085020500600)
  };
  Bitboard BishopMagicInit[SQUARE_NB] = {
      B(0x2001040305000010, 0x830200040400082),
      B(0x1042400080E01200, 0x2004904010811400),
      B(0x400010120200, 0x880080D080018000),
      B(0x240190C00100040, 0x100A020140044404),
      B(0x1018010404010004, 0x1001010018081E0),
      B(0x41200A804C0904, 0x40000322000008),
      B(0x4001180A004, 0x8000001106000000),
      B(0x6006020020030600, 0x1840002100004841),
      B(0x4200200100, 0x4001041808002000),
      B(0x4100020050124600, 0x1001802902400CA0),
      B(0x448C0081440161, 0x200206010008000),
      B(0x400008008008408, 0x1000080210100080),
      B(0x200280C01008200, 0x210200813000080),
      B(0x1A000204400, 0x222200401023000),
      B(0x10081040640A00, 0x8410021881400000),
      B(0x1840400318080008, 0x800800840080000),
      B(0x4204050C040, 0x6500600200140000),
      B(0x1012100040204, 0x402404444400000),
      B(0x6000012680008240, 0x410140000004220),
      B(0x1000020810040008, 0x2D0011000060000),
      B(0x1020020400, 0x400108059001001),
      B(0x400020001100808, 0x480204800200000B),
      B(0x10000010030084, 0x2042000848900022),
      B(0x10000010030084, 0x2042000848900022),
      B(0x100D801402400, 0x1512404009000400),
      B(0x8000208005112400, 0xA02040401000000),
      B(0x1000420002800200, 0x4CA000183020000),
      B(0x800811480020, 0x408801010224001),
      B(0xC805200810900100, 0x9000084204004020),
      B(0x8200160204100004, 0x8040004004002022),
      B(0x104514013080080, 0x146410040001000),
      B(0x140844000080002, 0x1008102020040001),
      B(0x4040400041A2002, 0x8040000A8802510),
      B(0x801014041008002, 0x80068008025200),
      B(0xA00540A414040, 0x4101040010A0000),
      B(0x6484008010810002, 0x1100506884024000),
      B(0x2800401008006000, 0x1005420884029020),
      B(0x6822091010004421, 0x2000458080480),
      B(0x40101000200101, 0x10020100001C4E0),
      B(0x100400008C42, 0x4000100009008000),
      B(0x851220018800400, 0x1681800040080080),
      B(0x64200002010, 0x900020200040002),
      B(0x20800080000022, 0x80040810002010),
      B(0xA88408000802080, 0x20808001000000),
      B(0x200000400C005040, 0x100140020290108),
      B(0x224100000800408, 0x4204802004400020),
      B(0x80080620010210, 0x91080088804040),
      B(0x4008002100010, 0x80AC201001000001),
      B(0x10008200902C046, 0x8080D03004000010),
      B(0x3002100081000180, 0x2210002121528408),
      B(0x8C101800804420, 0x1019880200043008),
      B(0x200022000920D0, 0x8000800081300020),
      B(0x1D40800880000, 0x400040001400050),
      B(0x2020004100040, 0x200008040008008),
      B(0x4840800040100001, 0x100100040203040),
      B(0x40084001105, 0x8800080088000089),
      B(0x4000128008020008, 0x4004200200440020),
      B(0x210040008520000, 0x820219001080022),
      B(0x1494040018002116, 0x400101047020008),
      B(0x510008001910C224, 0x80200148118000),
      B(0xC0301002301000, 0x4211A08004801),
      B(0x50008E0C01001080, 0x100C004102845100),
      B(0x400600020060400, 0x88024100250050),
      B(0x8202920002002040, 0x810012000003),
      B(0x800004208800200, 0x18AA00201000048),
      B(0x402100800100002, 0x411000081000400),
      B(0x101000022004044, 0x9000100040000),
      B(0x41068001001, 0xC00400010001),
      B(0x310210001040, 0x1A1200020010000),
      B(0xA082409200004048, 0x490040800124101),
      B(0x18844820E0040212, 0x1000404420D10000),
      B(0x802908A40003348, 0x20200040104140),
      B(0x1800404028205003, 0xC020010401089020),
      B(0x802100044D01000, 0x8C41888000800040),
      B(0x1D0161011410081, 0x10008000100200),
      B(0x401000480040100, 0x286800404002212),
      B(0x821030000100009, 0x2000090200A00000),
      B(0x200020800200800, 0x2000480900841012),
      B(0x80A000048030080, 0x200000120200008),
      B(0x40B1400008020020, 0x148000200008004),
      B(0xA021700002002010, 0x3040E400040100),
      B(0x400242C200200640, 0x20440210200281),
      B(0x80AC140040206240, 0x120000102801401),
      B(0x2020340040832040, 0x10402100A44000),
      B(0x420100400040220, 0x80014C8004000106),
      B(0x504300822421120, 0x8004004008400100),
      B(0x2001100008040, 0x2020104302000000),
      B(0xA500802000A, 0x2008008000114100),
      B(0x8A0020000200, 0x9C00101001002408),
      B(0x104000001001008, 0x9001000204040060),
      B(0x1000820080108200, 0xA401000008100001),
      B(0x2008600009000480, 0x9008020001400000),
      B(0x4000800200040200, 0xA00030400308082),
      B(0x4004300202004709, 0x1000100180010020),
      B(0xC014800100440010, 0x402020280002C010),
      B(0x220208010884680, 0x1040280000042110),
      B(0x40B0018019202801, 0x1008408000100040),
      B(0x8269010206080044, 0x8001810000000040),
      B(0x4000020880081040, 0x208A44000028000),
      B(0x4004004E9004220A, 0x2104004001400024),
      B(0x8035006008C0904, 0x402002001080120),
      B(0x1800884002, 0x404400820000000),
      B(0x8088000004008910, 0x8024100401000000),
      B(0x142200086000100, 0x28021040020002E),
      B(0x1000409141004018, 0x100410820080040A),
      B(0x1800801800140, 0x810801060C0801),
      B(0x1000C00100402220, 0x808023420000000),
      B(0x8A0A202414305008, 0x100040200000021),
      B(0xC0208024050, 0x8003088008020401),
      B(0x8044004201440101, 0x400820080C024022),
      B(0x406018884120099, 0xB00088018002000),
      B(0x2000800010403010, 0xC5A002002010010),
      B(0x800020040840, 0x201800202800200),
      B(0x201280120020008D, 0x258809001000040),
      B(0x9100002020181, 0x80400082204000),
      B(0x104010080201001, 0x40080080181080),
      B(0x8440248092000430, 0xA200804900100000),
      B(0x2031010C01000C20, 0x200310A560082008),
      B(0x400202081811400, 0x40081802050000C),
      B(0x1011002100821300, 0x2400825040804100)
  };
#undef B
#endif

#ifdef PRECOMPUTED_MAGICS
  void init_magics(Bitboard table[], Magic magics[], Direction directions[], Bitboard magicsInit[]);
#else
  void init_magics(Bitboard table[], Magic magics[], Direction directions[]);
<<<<<<< HEAD
#endif

  // popcount16() counts the non-zero bits using SWAR-Popcount algorithm
  unsigned popcount16(unsigned u) {
    u -= (u >> 1) & 0x5555U;
    u = ((u >> 2) & 0x3333U) + (u & 0x3333U);
    u = ((u >> 4) + u) & 0x0F0FU;
    return (u * 0x0101U) >> 8;
  }

  Bitboard sliding_attack(Direction directions[], Square sq, Bitboard occupied, int maxDist = FILE_MAX, Color c = WHITE) {

    Bitboard attack = 0;

    for (int i = 0; directions[i]; ++i)
        for (Square s = sq + (c == WHITE ? directions[i] : -directions[i]);
             is_ok(s) && distance(s, s - (c == WHITE ? directions[i] : -directions[i])) == 1 && distance(s, sq) <= maxDist;
             s += (c == WHITE ? directions[i] : -directions[i]))
        {
            attack |= s;

            if (occupied & s)
                break;
        }

    return attack;
  }
=======
>>>>>>> 7133598a
}


/// Bitboards::pretty() returns an ASCII representation of a bitboard suitable
/// to be printed to standard output. Useful for debugging.

const std::string Bitboards::pretty(Bitboard b) {

  std::string s = "+---+---+---+---+---+---+---+---+\n";

  for (Rank r = RANK_MAX; r >= RANK_1; --r)
  {
      for (File f = FILE_A; f <= FILE_MAX; ++f)
          s += b & make_square(f, r) ? "| X " : "|   ";

      s += "|\n+---+---+---+---+---+---+---+---+\n";
  }

  return s;
}


/// Bitboards::init() initializes various bitboard tables. It is called at
/// startup and relies on global objects to be already zero-initialized.

void Bitboards::init() {

  for (unsigned i = 0; i < (1 << 16); ++i)
      PopCnt16[i] = std::bitset<16>(i).count();

  for (Square s = SQ_A1; s <= SQ_MAX; ++s)
      SquareBB[s] = make_bitboard(s);

  for (File f = FILE_A; f <= FILE_MAX; ++f)
      for (Rank r = RANK_1; r <= RANK_MAX; ++r)
          BoardSizeBB[f][r] = forward_file_bb(BLACK, make_square(f, r)) | SquareBB[make_square(f, r)] | (f > FILE_A ? BoardSizeBB[f - 1][r] : 0);

  for (Square s1 = SQ_A1; s1 <= SQ_MAX; ++s1)
      for (Square s2 = SQ_A1; s2 <= SQ_MAX; ++s2)
          {
              SquareDistance[s1][s2] = std::max(distance<File>(s1, s2), distance<Rank>(s1, s2));
              DistanceRingBB[s1][SquareDistance[s1][s2]] |= s2;
          }

  // Piece moves
  Direction RookDirections[5] = { NORTH,  EAST,  SOUTH,  WEST };
  Direction BishopDirections[5] = { NORTH_EAST, SOUTH_EAST, SOUTH_WEST, NORTH_WEST };

#ifdef PRECOMPUTED_MAGICS
  init_magics(RookTable, RookMagics, RookDirections, RookMagicInit);
  init_magics(BishopTable, BishopMagics, BishopDirections, BishopMagicInit);
#else
  init_magics(RookTable, RookMagics, RookDirections);
  init_magics(BishopTable, BishopMagics, BishopDirections);
#endif

  int stepsCapture[][13] = {
      {}, // NO_PIECE_TYPE
      { NORTH_WEST, NORTH_EAST }, // pawn
      { 2 * SOUTH + WEST, 2 * SOUTH + EAST, SOUTH + 2 * WEST, SOUTH + 2 * EAST,
        NORTH + 2 * WEST, NORTH + 2 * EAST, 2 * NORTH + WEST, 2 * NORTH + EAST }, // knight
      {}, // bishop
      {}, // rook
      {}, // queen
      { SOUTH_WEST, SOUTH_EAST, NORTH_WEST, NORTH_EAST }, // fers/met
      { 2 * SOUTH_WEST, 2 * SOUTH_EAST, 2 * NORTH_WEST, 2 * NORTH_EAST }, // alfil
      { SOUTH_WEST, SOUTH_EAST, NORTH_WEST, NORTH, NORTH_EAST }, // silver/khon
      { 2 * SOUTH + WEST, 2 * SOUTH + EAST, SOUTH + 2 * WEST, SOUTH_WEST, SOUTH_EAST, SOUTH + 2 * EAST,
        NORTH + 2 * WEST, NORTH_WEST, NORTH_EAST, NORTH + 2 * EAST, 2 * NORTH + WEST, 2 * NORTH + EAST }, // aiwok
      { SOUTH_WEST, SOUTH_EAST, NORTH_WEST, NORTH_EAST }, // bers/dragon
      { 2 * SOUTH + WEST, 2 * SOUTH + EAST, SOUTH + 2 * WEST, SOUTH + 2 * EAST,
        NORTH + 2 * WEST, NORTH + 2 * EAST, 2 * NORTH + WEST, 2 * NORTH + EAST }, // archbishop
      { 2 * SOUTH + WEST, 2 * SOUTH + EAST, SOUTH + 2 * WEST, SOUTH + 2 * EAST,
        NORTH + 2 * WEST, NORTH + 2 * EAST, 2 * NORTH + WEST, 2 * NORTH + EAST }, // chancellor
      { 2 * SOUTH + WEST, 2 * SOUTH + EAST, SOUTH + 2 * WEST, SOUTH + 2 * EAST,
        NORTH + 2 * WEST, NORTH + 2 * EAST, 2 * NORTH + WEST, 2 * NORTH + EAST }, // amazon
      {}, // knibis
      { 2 * SOUTH + WEST, 2 * SOUTH + EAST, SOUTH + 2 * WEST, SOUTH + 2 * EAST,
        NORTH + 2 * WEST, NORTH + 2 * EAST, 2 * NORTH + WEST, 2 * NORTH + EAST }, // biskni
      { NORTH }, // shogi pawn
      {}, // lance
      {  2 * NORTH + WEST, 2 * NORTH + EAST }, // shogi knight
      { WEST, EAST,  2 * NORTH + WEST, 2 * NORTH + EAST }, // euroshogi knight
      { SOUTH, WEST, EAST, NORTH_WEST, NORTH, NORTH_EAST }, // gold
      { SOUTH, WEST, EAST, NORTH }, // horse
      { SOUTH, WEST, EAST, NORTH }, // clobber
      { NORTH_WEST, NORTH_EAST }, // breakthrough
      {}, // immobile
      { SOUTH, WEST, EAST, NORTH }, // wazir
      { SOUTH_WEST, SOUTH, SOUTH_EAST, WEST, EAST, NORTH_WEST, NORTH, NORTH_EAST }, // commoner
      { SOUTH_WEST, SOUTH, SOUTH_EAST, WEST, EAST, NORTH_WEST, NORTH, NORTH_EAST } // king
  };
  int stepsQuiet[][13] = {
      {}, // NO_PIECE_TYPE
      { NORTH }, // pawn
      { 2 * SOUTH + WEST, 2 * SOUTH + EAST, SOUTH + 2 * WEST, SOUTH + 2 * EAST,
        NORTH + 2 * WEST, NORTH + 2 * EAST, 2 * NORTH + WEST, 2 * NORTH + EAST }, // knight
      {}, // bishop
      {}, // rook
      {}, // queen
      { SOUTH_WEST, SOUTH_EAST, NORTH_WEST, NORTH_EAST }, // fers/met
      { 2 * SOUTH_WEST, 2 * SOUTH_EAST, 2 * NORTH_WEST, 2 * NORTH_EAST }, // alfil
      { SOUTH_WEST, SOUTH_EAST, NORTH_WEST, NORTH, NORTH_EAST }, // silver/khon
      { 2 * SOUTH + WEST, 2 * SOUTH + EAST, SOUTH + 2 * WEST, SOUTH_WEST, SOUTH_EAST, SOUTH + 2 * EAST,
        NORTH + 2 * WEST, NORTH_WEST, NORTH_EAST, NORTH + 2 * EAST, 2 * NORTH + WEST, 2 * NORTH + EAST }, // aiwok
      { SOUTH_WEST, SOUTH_EAST, NORTH_WEST, NORTH_EAST }, // bers/dragon
      { 2 * SOUTH + WEST, 2 * SOUTH + EAST, SOUTH + 2 * WEST, SOUTH + 2 * EAST,
        NORTH + 2 * WEST, NORTH + 2 * EAST, 2 * NORTH + WEST, 2 * NORTH + EAST }, // archbishop
      { 2 * SOUTH + WEST, 2 * SOUTH + EAST, SOUTH + 2 * WEST, SOUTH + 2 * EAST,
        NORTH + 2 * WEST, NORTH + 2 * EAST, 2 * NORTH + WEST, 2 * NORTH + EAST }, // chancellor
      { 2 * SOUTH + WEST, 2 * SOUTH + EAST, SOUTH + 2 * WEST, SOUTH + 2 * EAST,
        NORTH + 2 * WEST, NORTH + 2 * EAST, 2 * NORTH + WEST, 2 * NORTH + EAST }, // amazon
      { 2 * SOUTH + WEST, 2 * SOUTH + EAST, SOUTH + 2 * WEST, SOUTH + 2 * EAST,
        NORTH + 2 * WEST, NORTH + 2 * EAST, 2 * NORTH + WEST, 2 * NORTH + EAST }, // knibis
      {}, // biskni
      { NORTH }, // shogi pawn
      {}, // lance
      {  2 * NORTH + WEST, 2 * NORTH + EAST }, // shogi knight
      { WEST, EAST,  2 * NORTH + WEST, 2 * NORTH + EAST }, // euroshogi knight
      { SOUTH, WEST, EAST, NORTH_WEST, NORTH, NORTH_EAST }, // gold
      { SOUTH, WEST, EAST, NORTH }, // horse
      {}, // clobber
      { NORTH_WEST, NORTH, NORTH_EAST }, // breakthrough
      {}, // immobile
      { SOUTH, WEST, EAST, NORTH }, // wazir
      { SOUTH_WEST, SOUTH, SOUTH_EAST, WEST, EAST, NORTH_WEST, NORTH, NORTH_EAST }, // commoner
      { SOUTH_WEST, SOUTH, SOUTH_EAST, WEST, EAST, NORTH_WEST, NORTH, NORTH_EAST } // king
  };
  Direction sliderCapture[][9] = {
    {}, // NO_PIECE_TYPE
    {}, // pawn
    {}, // knight
    { NORTH_EAST, SOUTH_EAST, SOUTH_WEST, NORTH_WEST }, // bishop
    { NORTH,  EAST,  SOUTH,  WEST }, // rook
    { NORTH,  EAST,  SOUTH,  WEST, NORTH_EAST, SOUTH_EAST, SOUTH_WEST, NORTH_WEST }, // queen
    {}, // fers/met
    {}, // alfil
    {}, // silver/khon
    { NORTH,  EAST,  SOUTH,  WEST }, // aiwok
    { NORTH,  EAST,  SOUTH,  WEST }, // bers/dragon
    { NORTH_EAST, SOUTH_EAST, SOUTH_WEST, NORTH_WEST }, // archbishop
    { NORTH,  EAST,  SOUTH,  WEST }, // chancellor
    { NORTH,  EAST,  SOUTH,  WEST, NORTH_EAST, SOUTH_EAST, SOUTH_WEST, NORTH_WEST }, // amazon
    { NORTH_EAST, SOUTH_EAST, SOUTH_WEST, NORTH_WEST }, // knibis
    {}, // biskni
    {}, // shogi pawn
    { NORTH }, // lance
    {}, // shogi knight
    {}, // euroshogi knight
    {}, // gold
    { NORTH_EAST, SOUTH_EAST, SOUTH_WEST, NORTH_WEST }, // horse
    {}, // clobber
    {}, // breakthrough
    {}, // immobile
    {}, // wazir
    {}, // commoner
    {} // king
  };
  Direction sliderQuiet[][9] = {
    {}, // NO_PIECE_TYPE
    {}, // pawn
    {}, // knight
    { NORTH_EAST, SOUTH_EAST, SOUTH_WEST, NORTH_WEST }, // bishop
    { NORTH,  EAST,  SOUTH,  WEST }, // rook
    { NORTH,  EAST,  SOUTH,  WEST, NORTH_EAST, SOUTH_EAST, SOUTH_WEST, NORTH_WEST }, // queen
    {}, // fers/met
    {}, // alfil
    {}, // silver/khon
    { NORTH,  EAST,  SOUTH,  WEST }, // aiwok
    { NORTH,  EAST,  SOUTH,  WEST }, // bers/dragon
    { NORTH_EAST, SOUTH_EAST, SOUTH_WEST, NORTH_WEST }, // archbishop
    { NORTH,  EAST,  SOUTH,  WEST }, // chancellor
    { NORTH,  EAST,  SOUTH,  WEST, NORTH_EAST, SOUTH_EAST, SOUTH_WEST, NORTH_WEST }, // amazon
    {}, // knibis
    { NORTH_EAST, SOUTH_EAST, SOUTH_WEST, NORTH_WEST }, // biskni
    {}, // shogi pawn
    { NORTH }, // lance
    {}, // shogi knight
    {}, // euroshogi knight
    {}, // gold
    { NORTH_EAST, SOUTH_EAST, SOUTH_WEST, NORTH_WEST }, // horse
    {}, // clobber
    {}, // breakthrough
    {}, // immobile
    {}, // wazir
    {}, // commoner
    {} // king
  };
  int sliderDistCapture[] = {
    0, // NO_PIECE_TYPE
    0, // pawn
    0, // knight
    FILE_MAX, // bishop
    FILE_MAX, // rook
    FILE_MAX, // queen
    0, // fers/met
    0, // alfil
    0, // silver/khon
    FILE_MAX, // aiwok
    FILE_MAX, // bers/dragon
    FILE_MAX, // archbishop
    FILE_MAX, // chancellor
    FILE_MAX, // amazon
    FILE_MAX, // knibis
    0, // biskni
    0, // shogi pawn
    FILE_MAX, // lance
    0, // shogi knight
    0, // euroshogi knight
    0, // gold
    FILE_MAX, // horse
    0, // clobber
    0, // breakthrough
    0, // immobile
    0, // wazir
    0, // commoner
    0  // king
  };
  int sliderDistQuiet[] = {
    0, // NO_PIECE_TYPE
    0, // pawn
    0, // knight
    FILE_MAX, // bishop
    FILE_MAX, // rook
    FILE_MAX, // queen
    0, // fers/met
    0, // alfil
    0, // silver/khon
    FILE_MAX, // aiwok
    FILE_MAX, // bers/dragon
    FILE_MAX, // archbishop
    FILE_MAX, // chancellor
    FILE_MAX, // amazon
    0, // knibis
    FILE_MAX, // biskni
    0, // shogi pawn
    FILE_MAX, // lance
    0, // shogi knight
    0, // euroshogi knight
    0, // gold
    FILE_MAX, // horse
    0, // clobber
    0, // breakthrough
    0, // immobile
    0, // wazir
    0, // commoner
    0  // king
  };

  for (Color c = WHITE; c <= BLACK; ++c)
      for (PieceType pt = PAWN; pt <= KING; ++pt)
          for (Square s = SQ_A1; s <= SQ_MAX; ++s)
          {
              for (int i = 0; stepsCapture[pt][i]; ++i)
              {
                  Square to = s + Direction(c == WHITE ? stepsCapture[pt][i] : -stepsCapture[pt][i]);

                  if (is_ok(to) && distance(s, to) < 4)
                  {
                      PseudoAttacks[c][pt][s] |= to;
                      LeaperAttacks[c][pt][s] |= to;
                  }
              }
              for (int i = 0; stepsQuiet[pt][i]; ++i)
              {
                  Square to = s + Direction(c == WHITE ? stepsQuiet[pt][i] : -stepsQuiet[pt][i]);

                  if (is_ok(to) && distance(s, to) < 4)
                  {
                      PseudoMoves[c][pt][s] |= to;
                      LeaperMoves[c][pt][s] |= to;
                  }
              }
              PseudoAttacks[c][pt][s] |= sliding_attack(sliderCapture[pt], s, 0, sliderDistCapture[pt], c);
              PseudoMoves[c][pt][s] |= sliding_attack(sliderQuiet[pt], s, 0, sliderDistQuiet[pt], c);
          }

  for (Square s1 = SQ_A1; s1 <= SQ_MAX; ++s1)
  {
      for (PieceType pt : { BISHOP, ROOK })
          for (Square s2 = SQ_A1; s2 <= SQ_MAX; ++s2)
              if (PseudoAttacks[WHITE][pt][s1] & s2)
              {
                  LineBB[s1][s2] = (attacks_bb(WHITE, pt, s1, 0) & attacks_bb(WHITE, pt, s2, 0)) | s1 | s2;
                  BetweenBB[s1][s2] = attacks_bb(WHITE, pt, s1, SquareBB[s2]) & attacks_bb(WHITE, pt, s2, SquareBB[s1]);
              }
  }
}


namespace {

  // init_magics() computes all rook and bishop attacks at startup. Magic
  // bitboards are used to look up attacks of sliding pieces. As a reference see
  // www.chessprogramming.org/Magic_Bitboards. In particular, here we use the so
  // called "fancy" approach.

#ifdef PRECOMPUTED_MAGICS
  void init_magics(Bitboard table[], Magic magics[], Direction directions[], Bitboard magicsInit[]) {
#else
  void init_magics(Bitboard table[], Magic magics[], Direction directions[]) {
#endif

    // Optimal PRNG seeds to pick the correct magics in the shortest time
#ifndef PRECOMPUTED_MAGICS
#ifdef LARGEBOARDS
    int seeds[][RANK_NB] = { {},
                             {  734, 10316, 55013, 32803, 12281, 15100,  16645, 255, 346, 89123} };
#else
    int seeds[][RANK_NB] = { { 8977, 44560, 54343, 38998,  5731, 95205, 104912, 17020 },
                             {  728, 10316, 55013, 32803, 12281, 15100,  16645,   255 } };
#endif
#endif

    Bitboard* occupancy = new Bitboard[1 << (FILE_NB + RANK_NB - 4)];
    Bitboard* reference = new Bitboard[1 << (FILE_NB + RANK_NB - 4)];
    Bitboard edges, b;
    int* epoch = new int[1 << (FILE_NB + RANK_NB - 4)]();
    int cnt = 0, size = 0;


    for (Square s = SQ_A1; s <= SQ_MAX; ++s)
    {
        // Board edges are not considered in the relevant occupancies
        edges = ((Rank1BB | rank_bb(RANK_MAX)) & ~rank_bb(s)) | ((FileABB | file_bb(FILE_MAX)) & ~file_bb(s));

        // Given a square 's', the mask is the bitboard of sliding attacks from
        // 's' computed on an empty board. The index must be big enough to contain
        // all the attacks for each possible subset of the mask and so is 2 power
        // the number of 1s of the mask. Hence we deduce the size of the shift to
        // apply to the 64 or 32 bits word to get the index.
        Magic& m = magics[s];
        m.mask  = sliding_attack(directions, s, 0) & ~edges;
#ifdef LARGEBOARDS
        m.shift = 128 - popcount(m.mask);
#else
        m.shift = (Is64Bit ? 64 : 32) - popcount(m.mask);
#endif

        // Set the offset for the attacks table of the square. We have individual
        // table sizes for each square with "Fancy Magic Bitboards".
        m.attacks = s == SQ_A1 ? table : magics[s - 1].attacks + size;

        // Use Carry-Rippler trick to enumerate all subsets of masks[s] and
        // store the corresponding sliding attack bitboard in reference[].
        b = size = 0;
        do {
            occupancy[size] = b;
            reference[size] = sliding_attack(directions, s, b);

            if (HasPext)
                m.attacks[pext(b, m.mask)] = reference[size];

            size++;
            b = (b - m.mask) & m.mask;
        } while (b);

        if (HasPext)
            continue;

#ifndef PRECOMPUTED_MAGICS
        PRNG rng(seeds[Is64Bit][rank_of(s)]);
#endif

        // Find a magic for square 's' picking up an (almost) random number
        // until we find the one that passes the verification test.
        for (int i = 0; i < size; )
        {
            for (m.magic = 0; popcount(((m.magic * m.mask) & AllSquares) >> (SQUARE_NB - FILE_NB)) < FILE_NB - 2; )
            {
#ifdef LARGEBOARDS
#ifdef PRECOMPUTED_MAGICS
                m.magic = magicsInit[s];
#else
                m.magic = (rng.sparse_rand<Bitboard>() << 64) ^ rng.sparse_rand<Bitboard>();
#endif
#else
                m.magic = rng.sparse_rand<Bitboard>();
#endif
            }

            // A good magic must map every possible occupancy to an index that
            // looks up the correct sliding attack in the attacks[s] database.
            // Note that we build up the database for square 's' as a side
            // effect of verifying the magic. Keep track of the attempt count
            // and save it in epoch[], little speed-up trick to avoid resetting
            // m.attacks[] after every failed attempt.
            for (++cnt, i = 0; i < size; ++i)
            {
                unsigned idx = m.index(occupancy[i]);

                if (epoch[idx] < cnt)
                {
                    epoch[idx] = cnt;
                    m.attacks[idx] = reference[i];
                }
                else if (m.attacks[idx] != reference[i])
                    break;
            }
        }
    }

    delete[] occupancy;
    delete[] reference;
    delete[] epoch;
  }
}<|MERGE_RESOLUTION|>--- conflicted
+++ resolved
@@ -312,16 +312,7 @@
   void init_magics(Bitboard table[], Magic magics[], Direction directions[], Bitboard magicsInit[]);
 #else
   void init_magics(Bitboard table[], Magic magics[], Direction directions[]);
-<<<<<<< HEAD
-#endif
-
-  // popcount16() counts the non-zero bits using SWAR-Popcount algorithm
-  unsigned popcount16(unsigned u) {
-    u -= (u >> 1) & 0x5555U;
-    u = ((u >> 2) & 0x3333U) + (u & 0x3333U);
-    u = ((u >> 4) + u) & 0x0F0FU;
-    return (u * 0x0101U) >> 8;
-  }
+#endif
 
   Bitboard sliding_attack(Direction directions[], Square sq, Bitboard occupied, int maxDist = FILE_MAX, Color c = WHITE) {
 
@@ -340,8 +331,6 @@
 
     return attack;
   }
-=======
->>>>>>> 7133598a
 }
 
 
