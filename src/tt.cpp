/*
  Stockfish, a UCI chess playing engine derived from Glaurung 2.1
  Copyright (C) 2004-2008 Tord Romstad (Glaurung author)
  Copyright (C) 2008-2015 Marco Costalba, Joona Kiiski, Tord Romstad
  Copyright (C) 2015-2020 Marco Costalba, Joona Kiiski, Gary Linscott, Tord Romstad

  Stockfish is free software: you can redistribute it and/or modify
  it under the terms of the GNU General Public License as published by
  the Free Software Foundation, either version 3 of the License, or
  (at your option) any later version.

  Stockfish is distributed in the hope that it will be useful,
  but WITHOUT ANY WARRANTY; without even the implied warranty of
  MERCHANTABILITY or FITNESS FOR A PARTICULAR PURPOSE.  See the
  GNU General Public License for more details.

  You should have received a copy of the GNU General Public License
  along with this program.  If not, see <http://www.gnu.org/licenses/>.
*/

#include <cstring>   // For std::memset
#include <iostream>
#include <thread>

#include "bitboard.h"
#include "misc.h"
#include "thread.h"
#include "tt.h"
#include "uci.h"

TranspositionTable TT; // Our global transposition table

/// TTEntry::save populates the TTEntry with a new node's data, possibly
/// overwriting an old position. Update is not atomic and can be racy.

void TTEntry::save(Key k, Value v, bool pv, Bound b, Depth d, Move m, Value ev) {

  // Preserve any existing move for the same position
<<<<<<< HEAD
  if (m || (k >> 48) != key16)
      move32 = (uint32_t)m;
=======
  if (m || (uint16_t)k != key16)
      move16 = (uint16_t)m;
>>>>>>> bc3c2154

  // Overwrite less valuable entries
  if ((uint16_t)k != key16
      || d - DEPTH_OFFSET > depth8 - 4
      || b == BOUND_EXACT)
  {
      assert(d >= DEPTH_OFFSET);

      key16     = (uint16_t)k;
      value16   = (int16_t)v;
      eval16    = (int16_t)ev;
      genBound8 = (uint8_t)(TT.generation8 | uint8_t(pv) << 2 | b);
      depth8    = (uint8_t)(d - DEPTH_OFFSET);
  }
}


/// TranspositionTable::resize() sets the size of the transposition table,
/// measured in megabytes. Transposition table consists of a power of 2 number
/// of clusters and each cluster consists of ClusterSize number of TTEntry.

void TranspositionTable::resize(size_t mbSize) {

  Threads.main()->wait_for_search_finished();

  aligned_ttmem_free(mem);

  clusterCount = mbSize * 1024 * 1024 / sizeof(Cluster);
  table = static_cast<Cluster*>(aligned_ttmem_alloc(clusterCount * sizeof(Cluster), mem));
  if (!mem)
  {
      std::cerr << "Failed to allocate " << mbSize
                << "MB for transposition table." << std::endl;
      exit(EXIT_FAILURE);
  }

  clear();
}


/// TranspositionTable::clear() initializes the entire transposition table to zero,
//  in a multi-threaded way.

void TranspositionTable::clear() {

  std::vector<std::thread> threads;

  for (size_t idx = 0; idx < Options["Threads"]; ++idx)
  {
      threads.emplace_back([this, idx]() {

          // Thread binding gives faster search on systems with a first-touch policy
          if (Options["Threads"] > 8)
              WinProcGroup::bindThisThread(idx);

          // Each thread will zero its part of the hash table
          const size_t stride = size_t(clusterCount / Options["Threads"]),
                       start  = size_t(stride * idx),
                       len    = idx != Options["Threads"] - 1 ?
                                stride : clusterCount - start;

          std::memset(&table[start], 0, len * sizeof(Cluster));
      });
  }

  for (std::thread& th : threads)
      th.join();
}

/// TranspositionTable::probe() looks up the current position in the transposition
/// table. It returns true and a pointer to the TTEntry if the position is found.
/// Otherwise, it returns false and a pointer to an empty or least valuable TTEntry
/// to be replaced later. The replace value of an entry is calculated as its depth
/// minus 8 times its relative age. TTEntry t1 is considered more valuable than
/// TTEntry t2 if its replace value is greater than that of t2.

TTEntry* TranspositionTable::probe(const Key key, bool& found) const {

  TTEntry* const tte = first_entry(key);
  const uint16_t key16 = (uint16_t)key;  // Use the low 16 bits as key inside the cluster

  for (int i = 0; i < ClusterSize; ++i)
      if (!tte[i].key16 || tte[i].key16 == key16)
      {
          tte[i].genBound8 = uint8_t(generation8 | (tte[i].genBound8 & 0x7)); // Refresh

          return found = (bool)tte[i].key16, &tte[i];
      }

  // Find an entry to be replaced according to the replacement strategy
  TTEntry* replace = tte;
  for (int i = 1; i < ClusterSize; ++i)
      // Due to our packed storage format for generation and its cyclic
      // nature we add 263 (256 is the modulus plus 7 to keep the unrelated
      // lowest three bits from affecting the result) to calculate the entry
      // age correctly even after generation8 overflows into the next cycle.
      if (  replace->depth8 - ((263 + generation8 - replace->genBound8) & 0xF8)
          >   tte[i].depth8 - ((263 + generation8 -   tte[i].genBound8) & 0xF8))
          replace = &tte[i];

  return found = false, replace;
}


/// TranspositionTable::hashfull() returns an approximation of the hashtable
/// occupation during a search. The hash is x permill full, as per UCI protocol.

int TranspositionTable::hashfull() const {

  int cnt = 0;
  for (int i = 0; i < 1000; ++i)
      for (int j = 0; j < ClusterSize; ++j)
          cnt += (table[i].entry[j].genBound8 & 0xF8) == generation8;

  return cnt / ClusterSize;
}<|MERGE_RESOLUTION|>--- conflicted
+++ resolved
@@ -36,13 +36,8 @@
 void TTEntry::save(Key k, Value v, bool pv, Bound b, Depth d, Move m, Value ev) {
 
   // Preserve any existing move for the same position
-<<<<<<< HEAD
-  if (m || (k >> 48) != key16)
+  if (m || (uint16_t)k != key16)
       move32 = (uint32_t)m;
-=======
-  if (m || (uint16_t)k != key16)
-      move16 = (uint16_t)m;
->>>>>>> bc3c2154
 
   // Overwrite less valuable entries
   if ((uint16_t)k != key16
