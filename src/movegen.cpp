/*
  Stockfish, a UCI chess playing engine derived from Glaurung 2.1
  Copyright (C) 2004-2008 Tord Romstad (Glaurung author)
  Copyright (C) 2008-2015 Marco Costalba, Joona Kiiski, Tord Romstad
  Copyright (C) 2015-2020 Marco Costalba, Joona Kiiski, Gary Linscott, Tord Romstad

  Stockfish is free software: you can redistribute it and/or modify
  it under the terms of the GNU General Public License as published by
  the Free Software Foundation, either version 3 of the License, or
  (at your option) any later version.

  Stockfish is distributed in the hope that it will be useful,
  but WITHOUT ANY WARRANTY; without even the implied warranty of
  MERCHANTABILITY or FITNESS FOR A PARTICULAR PURPOSE.  See the
  GNU General Public License for more details.

  You should have received a copy of the GNU General Public License
  along with this program.  If not, see <http://www.gnu.org/licenses/>.
*/

#include <cassert>

#include "movegen.h"
#include "position.h"

namespace {

  template<MoveType T>
  ExtMove* make_move_and_gating(const Position& pos, ExtMove* moveList, Color us, Square from, Square to) {

    *moveList++ = make<T>(from, to);

    // Gating moves
    if (pos.seirawan_gating() && (pos.gates(us) & from))
        for (PieceType pt_gating : pos.piece_types())
            if (pos.count_in_hand(us, pt_gating) && (pos.drop_region(us, pt_gating) & from))
                *moveList++ = make_gating<T>(from, to, pt_gating, from);
    if (pos.seirawan_gating() && T == CASTLING && (pos.gates(us) & to))
        for (PieceType pt_gating : pos.piece_types())
            if (pos.count_in_hand(us, pt_gating) && (pos.drop_region(us, pt_gating) & to))
                *moveList++ = make_gating<T>(from, to, pt_gating, to);

    return moveList;
  }

  template<Color c, GenType Type, Direction D>
  ExtMove* make_promotions(const Position& pos, ExtMove* moveList, Square to) {

    if (Type == CAPTURES || Type == EVASIONS || Type == NON_EVASIONS)
    {
        for (PieceType pt : pos.promotion_piece_types())
            if (!pos.promotion_limit(pt) || pos.promotion_limit(pt) > pos.count(c, pt))
                *moveList++ = make<PROMOTION>(to - D, to, pt);
        PieceType pt = pos.promoted_piece_type(PAWN);
        if (pt && !(pos.piece_promotion_on_capture() && pos.empty(to)))
            *moveList++ = make<PIECE_PROMOTION>(to - D, to);
    }

    return moveList;
  }

  template<Color Us, bool Checks>
  ExtMove* generate_drops(const Position& pos, ExtMove* moveList, PieceType pt, Bitboard b) {
    if (pos.count_in_hand(Us, pt))
    {
        // Restrict to valid target
        b &= pos.drop_region(Us, pt);

        // Add to move list
        if (pos.drop_promoted() && pos.promoted_piece_type(pt))
        {
            Bitboard b2 = b;
            if (Checks)
                b2 &= pos.check_squares(pos.promoted_piece_type(pt));
            while (b2)
                *moveList++ = make_drop(pop_lsb(&b2), pt, pos.promoted_piece_type(pt));
        }
        if (Checks)
            b &= pos.check_squares(pt);
        while (b)
            *moveList++ = make_drop(pop_lsb(&b), pt, pt);
    }

    return moveList;
  }

  template<Color Us, GenType Type>
  ExtMove* generate_pawn_moves(const Position& pos, ExtMove* moveList, Bitboard target) {

    constexpr Color     Them     = ~Us;
    constexpr Direction Up       = pawn_push(Us);
    constexpr Direction Down     = -pawn_push(Us);
    constexpr Direction UpRight  = (Us == WHITE ? NORTH_EAST : SOUTH_WEST);
    constexpr Direction UpLeft   = (Us == WHITE ? NORTH_WEST : SOUTH_EAST);

    const Square ksq = pos.count<KING>(Them) ? pos.square<KING>(Them) : SQ_NONE;

    Bitboard TRank8BB = pos.mandatory_pawn_promotion() ? rank_bb(relative_rank(Us, pos.promotion_rank(), pos.max_rank()))
                                                       : promotion_zone_bb(Us, pos.promotion_rank(), pos.max_rank());
    Bitboard TRank7BB = shift<Down>(TRank8BB);
    // Define squares a pawn can pass during a double step
    Bitboard  TRank3BB = rank_bb(relative_rank(Us, Rank(pos.double_step_rank() + 1), pos.max_rank()));
    if (pos.first_rank_double_steps())
        TRank3BB |= rank_bb(relative_rank(Us, RANK_2, pos.max_rank()));

    Bitboard emptySquares;

    Bitboard pawnsOn7    = pos.pieces(Us, PAWN) &  TRank7BB;
    Bitboard pawnsNotOn7 = pos.pieces(Us, PAWN) & (pos.mandatory_pawn_promotion() ? ~TRank7BB : AllSquares);

    Bitboard enemies = (Type == EVASIONS ? pos.pieces(Them) & target:
                        Type == CAPTURES ? target : pos.pieces(Them));

    // Single and double pawn pushes, no promotions
    if (Type != CAPTURES)
    {
        emptySquares = (Type == QUIETS || Type == QUIET_CHECKS ? target : ~pos.pieces() & pos.board_bb(Us, PAWN));

        Bitboard b1 = shift<Up>(pawnsNotOn7)   & emptySquares;
        Bitboard b2 = pos.double_step_enabled() ? shift<Up>(b1 & TRank3BB) & emptySquares : Bitboard(0);

        if (Type == EVASIONS) // Consider only blocking squares
        {
            b1 &= target;
            b2 &= target;
        }

        if (Type == QUIET_CHECKS && pos.count<KING>(Them))
        {
            b1 &= pos.attacks_from<PAWN>(ksq, Them);
            b2 &= pos.attacks_from<PAWN>(ksq, Them);

            // Add pawn pushes which give discovered check. This is possible only
            // if the pawn is not on the same file as the enemy king, because we
            // don't generate captures. Note that a possible discovery check
            // promotion has been already generated amongst the captures.
            Bitboard dcCandidateQuiets = pos.blockers_for_king(Them) & pawnsNotOn7;
            if (dcCandidateQuiets)
            {
                Bitboard dc1 = shift<Up>(dcCandidateQuiets) & emptySquares & ~file_bb(ksq);
                Bitboard dc2 = pos.double_step_enabled() ? shift<Up>(dc1 & TRank3BB) & emptySquares : Bitboard(0);

                b1 |= dc1;
                b2 |= dc2;
            }
        }

        while (b1)
        {
            Square to = pop_lsb(&b1);
            *moveList++ = make_move(to - Up, to);
        }

        while (b2)
        {
            Square to = pop_lsb(&b2);
            *moveList++ = make_move(to - Up - Up, to);
        }
    }

    // Promotions and underpromotions
    if (pawnsOn7)
    {
        if (Type == CAPTURES)
            emptySquares = ~pos.pieces() & pos.board_bb(Us, PAWN);

        if (Type == EVASIONS)
            emptySquares &= target;

        Bitboard b1 = shift<UpRight>(pawnsOn7) & enemies;
        Bitboard b2 = shift<UpLeft >(pawnsOn7) & enemies;
        Bitboard b3 = shift<Up     >(pawnsOn7) & emptySquares;

        while (b1)
            moveList = make_promotions<Us, Type, UpRight>(pos, moveList, pop_lsb(&b1));

        while (b2)
            moveList = make_promotions<Us, Type, UpLeft >(pos, moveList, pop_lsb(&b2));

        while (b3)
            moveList = make_promotions<Us, Type, Up     >(pos, moveList, pop_lsb(&b3));
    }

    // Sittuyin promotions
    if (pos.sittuyin_promotion() && (Type == CAPTURES || Type == EVASIONS || Type == NON_EVASIONS))
    {
        Bitboard pawns = pos.pieces(Us, PAWN);
        // Pawns need to be on diagonals on opponent's half if there is more than one pawn
        if (pos.count<PAWN>(Us) > 1)
            pawns &=  (  PseudoAttacks[Us][BISHOP][make_square(FILE_A, relative_rank(Us, RANK_1, pos.max_rank()))]
                       | PseudoAttacks[Us][BISHOP][make_square(pos.max_file(), relative_rank(Us, RANK_1, pos.max_rank()))])
                    & forward_ranks_bb(Us, relative_rank(Us, Rank((pos.max_rank() - 1) / 2), pos.max_rank()));
        while (pawns)
        {
            Square from = pop_lsb(&pawns);
            for (PieceType pt : pos.promotion_piece_types())
            {
                if (pos.promotion_limit(pt) && pos.promotion_limit(pt) <= pos.count(Us, pt))
                    continue;
                Bitboard b = (pos.attacks_from(Us, pt, from) & ~pos.pieces()) | from;
                if (Type == EVASIONS)
                    b &= target;

                while (b)
                {
                    Square to = pop_lsb(&b);
                    if (!(attacks_bb(Us, pt, to, pos.pieces() ^ from) & pos.pieces(Them)))
                        *moveList++ = make<PROMOTION>(from, to, pt);
                }
            }
        }
    }

    // Standard and en-passant captures
    if (Type == CAPTURES || Type == EVASIONS || Type == NON_EVASIONS)
    {
        Bitboard b1 = shift<UpRight>(pawnsNotOn7) & enemies;
        Bitboard b2 = shift<UpLeft >(pawnsNotOn7) & enemies;

        while (b1)
        {
            Square to = pop_lsb(&b1);
            *moveList++ = make_move(to - UpRight, to);
        }

        while (b2)
        {
            Square to = pop_lsb(&b2);
            *moveList++ = make_move(to - UpLeft, to);
        }

        if (pos.ep_square() != SQ_NONE)
        {
            assert(rank_of(pos.ep_square()) == relative_rank(Them, Rank(pos.double_step_rank() + 1), pos.max_rank()));

            // An en passant capture can be an evasion only if the checking piece
            // is the double pushed pawn and so is in the target. Otherwise this
            // is a discovery check and we are forced to do otherwise.
            if (Type == EVASIONS && !(target & (pos.ep_square() - Up)))
                return moveList;

            b1 = pawnsNotOn7 & pos.attacks_from<PAWN>(pos.ep_square(), Them);

            assert(b1);

            while (b1)
                *moveList++ = make<ENPASSANT>(pop_lsb(&b1), pos.ep_square());
        }
    }

    return moveList;
  }


  template<bool Checks>
  ExtMove* generate_moves(const Position& pos, ExtMove* moveList, Color us, PieceType pt,
                          Bitboard target) {

    assert(pt != KING && pt != PAWN);

    const Square* pl = pos.squares(us, pt);

    for (Square from = *pl; from != SQ_NONE; from = *++pl)
    {
        // Avoid generating discovered checks twice
        if (Checks && (pos.blockers_for_king(~us) & from))
            continue;

        Bitboard b1 = (  (pos.attacks_from(us, pt, from) & pos.pieces())
                       | (pos.moves_from(us, pt, from) & ~pos.pieces())) & target;
        PieceType prom_pt = pos.promoted_piece_type(pt);
        Bitboard b2 = prom_pt && (!pos.promotion_limit(prom_pt) || pos.promotion_limit(prom_pt) > pos.count(us, prom_pt)) ? b1 : Bitboard(0);
        Bitboard b3 = pos.piece_demotion() && pos.is_promoted(from) ? b1 : Bitboard(0);

        if (Checks)
        {
            b1 &= pos.check_squares(pt);
            if (b2)
                b2 &= pos.check_squares(pos.promoted_piece_type(pt));
            if (b3)
                b3 &= pos.check_squares(type_of(pos.unpromoted_piece_on(from)));
        }

        // Restrict target squares considering promotion zone
        if (b2 | b3)
        {
            Bitboard promotion_zone = promotion_zone_bb(us, pos.promotion_rank(), pos.max_rank());
            if (pos.mandatory_piece_promotion())
                b1 &= (promotion_zone & from ? Bitboard(0) : ~promotion_zone) | (pos.piece_promotion_on_capture() ? ~pos.pieces() : Bitboard(0));
            // Exclude quiet promotions/demotions
            if (pos.piece_promotion_on_capture())
            {
                b2 &= pos.pieces();
                b3 &= pos.pieces();
            }
            // Consider promotions/demotions into promotion zone
            if (!(promotion_zone & from))
            {
                b2 &= promotion_zone;
                b3 &= promotion_zone;
            }
        }

        while (b1)
            moveList = make_move_and_gating<NORMAL>(pos, moveList, us, from, pop_lsb(&b1));

        // Shogi-style piece promotions
        while (b2)
            *moveList++ = make<PIECE_PROMOTION>(from, pop_lsb(&b2));

        // Piece demotions
        while (b3)
            *moveList++ = make<PIECE_DEMOTION>(from, pop_lsb(&b3));
    }

    return moveList;
  }


  template<Color Us, GenType Type>
  ExtMove* generate_all(const Position& pos, ExtMove* moveList) {
    constexpr bool Checks = Type == QUIET_CHECKS; // Reduce template instantations
    Bitboard target;

    switch (Type)
    {
        case CAPTURES:
            target =  pos.pieces(~Us);
            break;
        case QUIETS:
        case QUIET_CHECKS:
            target = ~pos.pieces();
            break;
        case EVASIONS:
        {
            Square checksq = lsb(pos.checkers());
            target = between_bb(pos.square<KING>(Us), checksq) | checksq;
            break;
        }
        case NON_EVASIONS:
            target = ~pos.pieces(Us);
            break;
        default:
            static_assert(true, "Unsupported type in generate_all()");
    }

    moveList = generate_pawn_moves<Us, Type>(pos, moveList, target);
    for (PieceType pt : pos.piece_types())
        if (pt != PAWN && pt != KING)
            moveList = generate_moves<Checks>(pos, moveList, Us, pt, target);
    // generate drops
    if (pos.piece_drops() && Type != CAPTURES && pos.count_in_hand(Us, ALL_PIECES))
        for (PieceType pt : pos.piece_types())
            moveList = generate_drops<Us, Checks>(pos, moveList, pt, target & ~pos.pieces(~Us));

    if (Type != QUIET_CHECKS && Type != EVASIONS && pos.count<KING>(Us))
    {
        Square ksq = pos.square<KING>(Us);
        Bitboard b = (  (pos.attacks_from(Us, KING, ksq) & pos.pieces())
                      | (pos.moves_from(Us, KING, ksq) & ~pos.pieces())) & target;
        while (b)
            moveList = make_move_and_gating<NORMAL>(pos, moveList, Us, ksq, pop_lsb(&b));

        // Passing move by king
        if (pos.pass())
            *moveList++ = make<SPECIAL>(ksq, ksq);

        if ((Type != CAPTURES) && pos.can_castle(Us & ANY_CASTLING))
            for(CastlingRights cr : { Us & KING_SIDE, Us & QUEEN_SIDE } )
                if (!pos.castling_impeded(cr) && pos.can_castle(cr))
                    moveList = make_move_and_gating<CASTLING>(pos, moveList, Us,ksq, pos.castling_rook_square(cr));
    }
    // Workaround for passing: Execute a non-move with any piece
    else if (pos.pass() && !pos.count<KING>(Us) && pos.pieces(Us))
        *moveList++ = make<SPECIAL>(lsb(pos.pieces(Us)), lsb(pos.pieces(Us)));

    // Castling with non-king piece
    if (!pos.count<KING>(Us) && Type != CAPTURES && pos.can_castle(Us & ANY_CASTLING))
    {
        Square from = make_square(FILE_E, pos.castling_rank(Us));
        for(CastlingRights cr : { Us & KING_SIDE, Us & QUEEN_SIDE } )
            if (!pos.castling_impeded(cr) && pos.can_castle(cr))
                moveList = make_move_and_gating<CASTLING>(pos, moveList, Us, from, pos.castling_rook_square(cr));
    }

    // Special moves
    if (pos.cambodian_moves() && pos.gates(Us))
    {
        if (Type != CAPTURES && Type != EVASIONS && (pos.pieces(Us, KING) & pos.gates(Us)))
        {
            Square from = pos.square<KING>(Us);
            Bitboard b = PseudoAttacks[WHITE][KNIGHT][from] & rank_bb(rank_of(from + (Us == WHITE ? NORTH : SOUTH)))
                        & target & ~pos.pieces();
            while (b)
                moveList = make_move_and_gating<SPECIAL>(pos, moveList, Us, from, pop_lsb(&b));
        }

        Bitboard b = pos.pieces(Us, FERS) & pos.gates(Us);
        while (b)
        {
            Square from = pop_lsb(&b);
            Square to = from + 2 * (Us == WHITE ? NORTH : SOUTH);
            if (is_ok(to) && (target & to))
                moveList = make_move_and_gating<SPECIAL>(pos, moveList, Us, from, to);
        }
    }

    return moveList;
  }

} // namespace


/// <CAPTURES>     Generates all pseudo-legal captures and queen promotions
/// <QUIETS>       Generates all pseudo-legal non-captures and underpromotions
/// <NON_EVASIONS> Generates all pseudo-legal captures and non-captures
///
/// Returns a pointer to the end of the move list.

template<GenType Type>
ExtMove* generate(const Position& pos, ExtMove* moveList) {

  static_assert(Type == CAPTURES || Type == QUIETS || Type == NON_EVASIONS, "Unsupported type in generate()");
  assert(!pos.checkers());

  Color us = pos.side_to_move();

<<<<<<< HEAD
  Bitboard target =  Type == CAPTURES     ?  pos.pieces(~us)
                   : Type == QUIETS       ? ~pos.pieces()
                   : Type == NON_EVASIONS ? ~pos.pieces(us) : Bitboard(0);
  target &= pos.board_bb();

  return us == WHITE ? generate_all<WHITE, Type>(pos, moveList, target)
                     : generate_all<BLACK, Type>(pos, moveList, target);
=======
  return us == WHITE ? generate_all<WHITE, Type>(pos, moveList)
                     : generate_all<BLACK, Type>(pos, moveList);
>>>>>>> 383b12e1
}

// Explicit template instantiations
template ExtMove* generate<CAPTURES>(const Position&, ExtMove*);
template ExtMove* generate<QUIETS>(const Position&, ExtMove*);
template ExtMove* generate<NON_EVASIONS>(const Position&, ExtMove*);


/// generate<QUIET_CHECKS> generates all pseudo-legal non-captures and knight
/// underpromotions that give check. Returns a pointer to the end of the move list.
template<>
ExtMove* generate<QUIET_CHECKS>(const Position& pos, ExtMove* moveList) {

  assert(!pos.checkers());

  Color us = pos.side_to_move();
  Bitboard dc = pos.blockers_for_king(~us) & pos.pieces(us) & ~pos.pieces(PAWN);

  while (dc)
  {
     Square from = pop_lsb(&dc);
     PieceType pt = type_of(pos.piece_on(from));

     Bitboard b = pos.moves_from(us, pt, from) & ~pos.pieces();

     if (pt == KING && pos.king_type() == KING)
         b &= ~PseudoAttacks[~us][QUEEN][pos.square<KING>(~us)];

     while (b)
         moveList = make_move_and_gating<NORMAL>(pos, moveList, us, from, pop_lsb(&b));
  }

<<<<<<< HEAD
  return us == WHITE ? generate_all<WHITE, QUIET_CHECKS>(pos, moveList, ~pos.pieces() & pos.board_bb())
                     : generate_all<BLACK, QUIET_CHECKS>(pos, moveList, ~pos.pieces() & pos.board_bb());
=======
  return us == WHITE ? generate_all<WHITE, QUIET_CHECKS>(pos, moveList)
                     : generate_all<BLACK, QUIET_CHECKS>(pos, moveList);
>>>>>>> 383b12e1
}


/// generate<EVASIONS> generates all pseudo-legal check evasions when the side
/// to move is in check. Returns a pointer to the end of the move list.
template<>
ExtMove* generate<EVASIONS>(const Position& pos, ExtMove* moveList) {

  assert(pos.checkers());

  Color us = pos.side_to_move();
  Square ksq = pos.square<KING>(us);
  Bitboard sliderAttacks = 0;
  Bitboard sliders = pos.checkers();

  // Passing move by king in bikjang
  if (pos.bikjang() && pos.pass())
      *moveList++ = make<SPECIAL>(ksq, ksq);

  // Consider all evasion moves for special pieces
  if (sliders & (pos.pieces(CANNON, BANNER) | pos.pieces(HORSE, ELEPHANT) | pos.pieces(JANGGI_CANNON, JANGGI_ELEPHANT)))
  {
      Bitboard target = pos.board_bb() & ~pos.pieces(us);
      Bitboard b = (  (pos.attacks_from(us, KING, ksq) & pos.pieces())
                    | (pos.moves_from(us, KING, ksq) & ~pos.pieces())) & target;
      while (b)
          moveList = make_move_and_gating<NORMAL>(pos, moveList, us, ksq, pop_lsb(&b));
      return us == WHITE ? generate_all<WHITE, EVASIONS>(pos, moveList, target)
                         : generate_all<BLACK, EVASIONS>(pos, moveList, target);
  }

  // Find all the squares attacked by slider checkers. We will remove them from
  // the king evasions in order to skip known illegal moves, which avoids any
  // useless legality checks later on.
  while (sliders)
  {
      Square checksq = pop_lsb(&sliders);
      sliderAttacks |=  attacks_bb(~us, type_of(pos.piece_on(checksq)), checksq, pos.pieces() ^ ksq);
  }

  // Generate evasions for king, capture and non capture moves
  Bitboard b = (  (pos.attacks_from(us, KING, ksq) & pos.pieces())
                | (pos.moves_from(us, KING, ksq) & ~pos.pieces())) & ~pos.pieces(us) & ~sliderAttacks;
  while (b)
      moveList = make_move_and_gating<NORMAL>(pos, moveList, us, ksq, pop_lsb(&b));

  if (more_than_one(pos.checkers()))
      return moveList; // Double check, only a king move can save the day

  // Generate blocking evasions or captures of the checking piece
<<<<<<< HEAD
  Square checksq = lsb(pos.checkers());
  Bitboard target = between_bb(checksq, ksq) | checksq;
  // Leaper attacks can not be blocked
  if (LeaperAttacks[~us][type_of(pos.piece_on(checksq))][checksq] & ksq)
      target = SquareBB[checksq];

  return us == WHITE ? generate_all<WHITE, EVASIONS>(pos, moveList, target)
                     : generate_all<BLACK, EVASIONS>(pos, moveList, target);
=======
  return us == WHITE ? generate_all<WHITE, EVASIONS>(pos, moveList)
                     : generate_all<BLACK, EVASIONS>(pos, moveList);
>>>>>>> 383b12e1
}


/// generate<LEGAL> generates all the legal moves in the given position

template<>
ExtMove* generate<LEGAL>(const Position& pos, ExtMove* moveList) {

  if (pos.is_immediate_game_end())
      return moveList;

  ExtMove* cur = moveList;

  moveList = pos.checkers() ? generate<EVASIONS    >(pos, moveList)
                            : generate<NON_EVASIONS>(pos, moveList);
  while (cur != moveList)
      if (!pos.legal(*cur))
          *cur = (--moveList)->move;
      else
          ++cur;

  return moveList;
}<|MERGE_RESOLUTION|>--- conflicted
+++ resolved
@@ -333,8 +333,16 @@
             break;
         case EVASIONS:
         {
+            if (pos.checkers() & (pos.pieces(CANNON, BANNER) | pos.pieces(HORSE, ELEPHANT) | pos.pieces(JANGGI_CANNON, JANGGI_ELEPHANT)))
+            {
+                target = ~pos.pieces(Us);
+                break;
+            }
             Square checksq = lsb(pos.checkers());
             target = between_bb(pos.square<KING>(Us), checksq) | checksq;
+            // Leaper attacks can not be blocked
+            if (LeaperAttacks[~Us][type_of(pos.piece_on(checksq))][checksq] & pos.square<KING>(Us))
+                target = square_bb(checksq);
             break;
         }
         case NON_EVASIONS:
@@ -343,6 +351,7 @@
         default:
             static_assert(true, "Unsupported type in generate_all()");
     }
+    target &= pos.board_bb();
 
     moveList = generate_pawn_moves<Us, Type>(pos, moveList, target);
     for (PieceType pt : pos.piece_types())
@@ -425,18 +434,8 @@
 
   Color us = pos.side_to_move();
 
-<<<<<<< HEAD
-  Bitboard target =  Type == CAPTURES     ?  pos.pieces(~us)
-                   : Type == QUIETS       ? ~pos.pieces()
-                   : Type == NON_EVASIONS ? ~pos.pieces(us) : Bitboard(0);
-  target &= pos.board_bb();
-
-  return us == WHITE ? generate_all<WHITE, Type>(pos, moveList, target)
-                     : generate_all<BLACK, Type>(pos, moveList, target);
-=======
   return us == WHITE ? generate_all<WHITE, Type>(pos, moveList)
                      : generate_all<BLACK, Type>(pos, moveList);
->>>>>>> 383b12e1
 }
 
 // Explicit template instantiations
@@ -469,13 +468,8 @@
          moveList = make_move_and_gating<NORMAL>(pos, moveList, us, from, pop_lsb(&b));
   }
 
-<<<<<<< HEAD
-  return us == WHITE ? generate_all<WHITE, QUIET_CHECKS>(pos, moveList, ~pos.pieces() & pos.board_bb())
-                     : generate_all<BLACK, QUIET_CHECKS>(pos, moveList, ~pos.pieces() & pos.board_bb());
-=======
   return us == WHITE ? generate_all<WHITE, QUIET_CHECKS>(pos, moveList)
                      : generate_all<BLACK, QUIET_CHECKS>(pos, moveList);
->>>>>>> 383b12e1
 }
 
 
@@ -503,8 +497,8 @@
                     | (pos.moves_from(us, KING, ksq) & ~pos.pieces())) & target;
       while (b)
           moveList = make_move_and_gating<NORMAL>(pos, moveList, us, ksq, pop_lsb(&b));
-      return us == WHITE ? generate_all<WHITE, EVASIONS>(pos, moveList, target)
-                         : generate_all<BLACK, EVASIONS>(pos, moveList, target);
+      return us == WHITE ? generate_all<WHITE, EVASIONS>(pos, moveList)
+                         : generate_all<BLACK, EVASIONS>(pos, moveList);
   }
 
   // Find all the squares attacked by slider checkers. We will remove them from
@@ -526,19 +520,8 @@
       return moveList; // Double check, only a king move can save the day
 
   // Generate blocking evasions or captures of the checking piece
-<<<<<<< HEAD
-  Square checksq = lsb(pos.checkers());
-  Bitboard target = between_bb(checksq, ksq) | checksq;
-  // Leaper attacks can not be blocked
-  if (LeaperAttacks[~us][type_of(pos.piece_on(checksq))][checksq] & ksq)
-      target = SquareBB[checksq];
-
-  return us == WHITE ? generate_all<WHITE, EVASIONS>(pos, moveList, target)
-                     : generate_all<BLACK, EVASIONS>(pos, moveList, target);
-=======
   return us == WHITE ? generate_all<WHITE, EVASIONS>(pos, moveList)
                      : generate_all<BLACK, EVASIONS>(pos, moveList);
->>>>>>> 383b12e1
 }
 
 
