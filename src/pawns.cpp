/*
  Stockfish, a UCI chess playing engine derived from Glaurung 2.1
  Copyright (C) 2004-2008 Tord Romstad (Glaurung author)
  Copyright (C) 2008-2015 Marco Costalba, Joona Kiiski, Tord Romstad
  Copyright (C) 2015-2019 Marco Costalba, Joona Kiiski, Gary Linscott, Tord Romstad

  Stockfish is free software: you can redistribute it and/or modify
  it under the terms of the GNU General Public License as published by
  the Free Software Foundation, either version 3 of the License, or
  (at your option) any later version.

  Stockfish is distributed in the hope that it will be useful,
  but WITHOUT ANY WARRANTY; without even the implied warranty of
  MERCHANTABILITY or FITNESS FOR A PARTICULAR PURPOSE.  See the
  GNU General Public License for more details.

  You should have received a copy of the GNU General Public License
  along with this program.  If not, see <http://www.gnu.org/licenses/>.
*/

#include <cassert>

#include "bitboard.h"
#include "pawns.h"
#include "position.h"
#include "thread.h"

namespace {

  #define V Value
  #define S(mg, eg) make_score(mg, eg)

  // Pawn penalties
  constexpr Score Backward = S( 9, 24);
  constexpr Score Doubled  = S(11, 56);
  constexpr Score Isolated = S( 5, 15);

  // Connected pawn bonus by opposed, phalanx, #support and rank
  Score Connected[2][2][3][RANK_NB];

  // Strength of pawn shelter for our king by [distance from edge][rank].
  // RANK_1 = 0 is used for files where we have no pawn, or pawn is behind our king.
  constexpr Value ShelterStrength[int(FILE_NB) / 2][RANK_NB] = {
    { V( -6), V( 81), V( 93), V( 58), V( 39), V( 18), V(  25) },
    { V(-43), V( 61), V( 35), V(-49), V(-29), V(-11), V( -63) },
    { V(-10), V( 75), V( 23), V( -2), V( 32), V(  3), V( -45) },
    { V(-39), V(-13), V(-29), V(-52), V(-48), V(-67), V(-166) }
  };

  // Danger of enemy pawns moving toward our king by [distance from edge][rank].
  // RANK_1 = 0 is used for files where the enemy has no pawn, or their pawn
  // is behind our king.
  constexpr Value UnblockedStorm[int(FILE_NB) / 2][RANK_NB] = {
    { V( 89), V(107), V(123), V(93), V(57), V( 45), V( 51) },
    { V( 44), V(-18), V(123), V(46), V(39), V( -7), V( 23) },
    { V(  4), V( 52), V(162), V(37), V( 7), V(-14), V( -2) },
    { V(-10), V(-14), V( 90), V(15), V( 2), V( -7), V(-16) }
  };

  #undef S
  #undef V

  template<Color Us>
  Score evaluate(const Position& pos, Pawns::Entry* e) {

    constexpr Color     Them = (Us == WHITE ? BLACK : WHITE);
    constexpr Direction Up   = (Us == WHITE ? NORTH : SOUTH);

    Bitboard b, neighbours, stoppers, doubled, support, phalanx;
    Bitboard lever, leverPush;
    Square s;
    bool opposed, backward;
    Score score = SCORE_ZERO;
    const Square* pl = pos.squares<PAWN>(Us);

    Bitboard ourPawns   = pos.pieces(  Us, PAWN);
    Bitboard theirPawns = pos.pieces(Them, PAWN);

    e->passedPawns[Us] = e->pawnAttacksSpan[Us] = e->weakUnopposed[Us] = 0;
    e->semiopenFiles[Us] = 0xFF;
    e->kingSquares[Us]   = SQ_NONE;
    e->pawnAttacks[Us]   = pawn_attacks_bb<Us>(ourPawns);
    e->pawnsOnSquares[Us][BLACK] = popcount(ourPawns & DarkSquares);
    e->pawnsOnSquares[Us][WHITE] = pos.count<PAWN>(Us) - e->pawnsOnSquares[Us][BLACK];

    // Loop through all pawns of the current color and score each pawn
    while ((s = *pl++) != SQ_NONE)
    {
        assert(pos.piece_on(s) == make_piece(Us, PAWN));

        File f = file_of(s);

        e->semiopenFiles[Us]   &= ~(1 << f);
        e->pawnAttacksSpan[Us] |= pawn_attack_span(Us, s);

        // Flag the pawn
        opposed    = theirPawns & forward_file_bb(Us, s);
        stoppers   = theirPawns & passed_pawn_span(Us, s);
        lever      = theirPawns & PseudoAttacks[Us][PAWN][s];
        leverPush  = relative_rank(Them, s, pos.max_rank()) > RANK_1 ? theirPawns & PseudoAttacks[Us][PAWN][s + Up] : 0;
        doubled    = relative_rank(Us, s, pos.max_rank()) > RANK_1 ? ourPawns & (s - Up) : 0;
        neighbours = ourPawns   & adjacent_files_bb(f);
        phalanx    = neighbours & rank_bb(s);
        support    = relative_rank(Us, s, pos.max_rank()) > RANK_1 ? neighbours & rank_bb(s - Up) : 0;

        // A pawn is backward when it is behind all pawns of the same color
        // on the adjacent files and cannot be safely advanced.
        backward =   relative_rank(Them, s, pos.max_rank()) > RANK_1
                  && !(ourPawns & pawn_attack_span(Them, s + Up))
                  && (stoppers & (leverPush | (s + Up)));

        // Passed pawns will be properly scored in evaluation because we need
        // full attack info to evaluate them. Include also not passed pawns
        // which could become passed after one or two pawn pushes when are
        // not attacked more times than defended.
        if (   !(stoppers ^ lever ^ leverPush)
            && (support || !more_than_one(lever))
            && popcount(phalanx) >= popcount(leverPush))
            e->passedPawns[Us] |= s;

<<<<<<< HEAD
        else if (   relative_rank(Them, s, pos.max_rank()) > RANK_1
                 && stoppers == SquareBB[s + Up]
                 && relative_rank(Us, s, pos.max_rank()) >= RANK_5)
=======
        else if (   stoppers == square_bb(s + Up)
                 && relative_rank(Us, s) >= RANK_5)
>>>>>>> c8589903
        {
            b = shift<Up>(support) & ~theirPawns;
            while (b)
                if (!more_than_one(theirPawns & PseudoAttacks[Us][PAWN][pop_lsb(&b)]))
                    e->passedPawns[Us] |= s;
        }

        // Score this pawn
        if (support | phalanx)
            score += Connected[opposed][bool(phalanx)][popcount(support)][relative_rank(Us, s, pos.max_rank())];

        else if (!neighbours)
            score -= Isolated * (1 + 2 * pos.must_capture()), e->weakUnopposed[Us] += !opposed;

        else if (backward)
            score -= Backward, e->weakUnopposed[Us] += !opposed;

        if (doubled && !support)
            score -= Doubled;
    }

    const Square* pl_shogi = pos.squares<SHOGI_PAWN>(Us);

    ourPawns   = pos.pieces(Us,   SHOGI_PAWN);
    theirPawns = pos.pieces(Them, SHOGI_PAWN);

    // Loop through all shogi pawns of the current color and score each one
    while ((s = *pl_shogi++) != SQ_NONE)
    {
        assert(pos.piece_on(s) == make_piece(Us, SHOGI_PAWN));

        File f = file_of(s);

        e->semiopenFiles[Us] &= ~(1 << f);

        opposed    = theirPawns & forward_file_bb(Us, s);
        neighbours = ourPawns   & adjacent_files_bb(f);
        phalanx    = neighbours & rank_bb(s);

        if (phalanx)
            score += Connected[opposed][bool(phalanx)][0][relative_rank(Us, s, pos.max_rank())] / 2;

        else if (!neighbours)
            score -= Isolated / 2;
    }

    return score;
  }

} // namespace

namespace Pawns {

/// Pawns::init() initializes some tables needed by evaluation. Instead of using
/// hard-coded tables, when makes sense, we prefer to calculate them with a formula
/// to reduce independent parameters and to allow easier tuning and better insight.

void init() {

  static constexpr int Seed[RANK_NB] = { 0, 13, 24, 18, 65, 100, 175, 330 };

  for (int opposed = 0; opposed <= 1; ++opposed)
      for (int phalanx = 0; phalanx <= 1; ++phalanx)
          for (int support = 0; support <= 2; ++support)
              for (Rank r = RANK_1; r < RANK_MAX; ++r)
  {
      int v = 17 * support;
      v += (Seed[r] + (phalanx ? (Seed[r + 1] - Seed[r]) / 2 : 0)) >> opposed;

      Connected[opposed][phalanx][support][r] = make_score(v, v * (r - 2) / 4);
  }
}


/// Pawns::probe() looks up the current position's pawns configuration in
/// the pawns hash table. It returns a pointer to the Entry if the position
/// is found. Otherwise a new Entry is computed and stored there, so we don't
/// have to recompute all when the same pawns configuration occurs again.

Entry* probe(const Position& pos) {

  Key key = pos.pawn_key();
  Entry* e = pos.this_thread()->pawnsTable[key];

  if (e->key == key && !pos.pieces(SHOGI_PAWN))
      return e;

  e->key = key;
  e->scores[WHITE] = evaluate<WHITE>(pos, e);
  e->scores[BLACK] = evaluate<BLACK>(pos, e);
  e->passedCount= popcount(e->passedPawns[WHITE] | e->passedPawns[BLACK]);

  return e;
}


/// Entry::evaluate_shelter() calculates the shelter bonus and the storm
/// penalty for a king, looking at the king file and the two closest files.

template<Color Us>
Value Entry::evaluate_shelter(const Position& pos, Square ksq) {

  constexpr Color     Them = (Us == WHITE ? BLACK : WHITE);
  constexpr Direction Down = (Us == WHITE ? SOUTH : NORTH);
  Bitboard  BlockRanks = rank_bb(relative_rank(Us, RANK_1, pos.max_rank())) | rank_bb(relative_rank(Us, RANK_2, pos.max_rank()));

  Bitboard b = pos.pieces(PAWN, SHOGI_PAWN) & ~forward_ranks_bb(Them, ksq);
  Bitboard ourPawns = b & pos.pieces(Us);
  Bitboard theirPawns = b & pos.pieces(Them);

  Value safety = (shift<Down>(theirPawns) & (FileABB | FileHBB) & BlockRanks & ksq) ?
                 Value(374) : Value(5);

<<<<<<< HEAD
  File center = std::max(FILE_B, std::min(File(pos.max_file() - 1), file_of(ksq)));
=======
  File center = clamp(file_of(ksq), FILE_B, FILE_G);
>>>>>>> c8589903
  for (File f = File(center - 1); f <= File(center + 1); ++f)
  {
      b = ourPawns & file_bb(f);
      Rank ourRank = b ? relative_rank(Us, backmost_sq(Us, b), pos.max_rank()) : RANK_1;

      b = theirPawns & file_bb(f);
      Rank theirRank = b ? relative_rank(Us, frontmost_sq(Them, b), pos.max_rank()) : RANK_1;

      int d = std::min(std::min(f, File(pos.max_file() - f)), FILE_D);
      // higher weight for pawns on second rank and missing shelter in drop variants
      safety += ShelterStrength[d][ourRank] * (1 + (pos.captures_to_hand() && ourRank <= RANK_2));
      safety -= (ourRank && (ourRank == theirRank - 1)) ? 66 * (theirRank == RANK_3)
                                                        : UnblockedStorm[d][theirRank];
  }

  return safety;
}


/// Entry::do_king_safety() calculates a bonus for king safety. It is called only
/// when king square changes, which is about 20% of total king_safety() calls.

template<Color Us>
Score Entry::do_king_safety(const Position& pos) {

  Square ksq = pos.square<KING>(Us);
  kingSquares[Us] = ksq;
  castlingRights[Us] = pos.castling_rights(Us);
  int minKingPawnDistance = 0;

  Bitboard pawns = pos.pieces(Us, PAWN);
  if (pawns)
      while (!(DistanceRingBB[ksq][++minKingPawnDistance] & pawns)) {}

  Value bonus = evaluate_shelter<Us>(pos, ksq);

  // If we can castle use the bonus after the castling if it is bigger
  if (pos.can_castle(Us | KING_SIDE))
  {
      Square s = make_square(pos.castling_kingside_file(), Us == WHITE ? RANK_1 : pos.max_rank());
      bonus = std::max(bonus, evaluate_shelter<Us>(pos, s));
  }

  if (pos.can_castle(Us | QUEEN_SIDE))
  {
      Square s = make_square(pos.castling_queenside_file(), Us == WHITE ? RANK_1 : pos.max_rank());
      bonus = std::max(bonus, evaluate_shelter<Us>(pos, s));
  }

  return make_score(bonus, -16 * minKingPawnDistance);
}

// Explicit template instantiation
template Score Entry::do_king_safety<WHITE>(const Position& pos);
template Score Entry::do_king_safety<BLACK>(const Position& pos);

} // namespace Pawns<|MERGE_RESOLUTION|>--- conflicted
+++ resolved
@@ -118,14 +118,9 @@
             && popcount(phalanx) >= popcount(leverPush))
             e->passedPawns[Us] |= s;
 
-<<<<<<< HEAD
         else if (   relative_rank(Them, s, pos.max_rank()) > RANK_1
-                 && stoppers == SquareBB[s + Up]
+                 && stoppers == square_bb(s + Up)
                  && relative_rank(Us, s, pos.max_rank()) >= RANK_5)
-=======
-        else if (   stoppers == square_bb(s + Up)
-                 && relative_rank(Us, s) >= RANK_5)
->>>>>>> c8589903
         {
             b = shift<Up>(support) & ~theirPawns;
             while (b)
@@ -239,11 +234,7 @@
   Value safety = (shift<Down>(theirPawns) & (FileABB | FileHBB) & BlockRanks & ksq) ?
                  Value(374) : Value(5);
 
-<<<<<<< HEAD
-  File center = std::max(FILE_B, std::min(File(pos.max_file() - 1), file_of(ksq)));
-=======
-  File center = clamp(file_of(ksq), FILE_B, FILE_G);
->>>>>>> c8589903
+  File center = clamp(file_of(ksq), FILE_B, File(pos.max_file() - 1));
   for (File f = File(center - 1); f <= File(center + 1); ++f)
   {
       b = ourPawns & file_bb(f);
