--- conflicted
+++ resolved
@@ -130,17 +130,12 @@
 
         // Score this pawn
         if (support | phalanx)
-<<<<<<< HEAD
-            score += Connected[opposed][bool(phalanx)][popcount(support)][relative_rank(Us, s, pos.max_rank())];
-
-=======
         {
-            int r = relative_rank(Us, s);
+            int r = relative_rank(Us, s, pos.max_rank());
             int v = phalanx ? Connected[r] + Connected[r + 1] : 2 * Connected[r];
             v = 17 * popcount(support) + (v >> (opposed + 1));
             score += make_score(v, v * (r - 2) / 4);
         }
->>>>>>> 8fa6273f
         else if (!neighbours)
             score -= Isolated * (1 + 2 * pos.must_capture()), e->weakUnopposed[Us] += !opposed;
 
@@ -165,14 +160,9 @@
 
         e->semiopenFiles[Us] &= ~(1 << f);
 
-        opposed    = theirPawns & forward_file_bb(Us, s);
         neighbours = ourPawns   & adjacent_files_bb(f);
-        phalanx    = neighbours & rank_bb(s);
-
-        if (phalanx)
-            score += Connected[opposed][bool(phalanx)][0][relative_rank(Us, s, pos.max_rank())] / 2;
-
-        else if (!neighbours)
+
+        if (!neighbours)
             score -= Isolated / 2;
     }
 
@@ -183,30 +173,6 @@
 
 namespace Pawns {
 
-<<<<<<< HEAD
-/// Pawns::init() initializes some tables needed by evaluation. Instead of using
-/// hard-coded tables, when makes sense, we prefer to calculate them with a formula
-/// to reduce independent parameters and to allow easier tuning and better insight.
-
-void init() {
-
-  static constexpr int Seed[RANK_NB] = { 0, 13, 24, 18, 65, 100, 175, 330 };
-
-  for (int opposed = 0; opposed <= 1; ++opposed)
-      for (int phalanx = 0; phalanx <= 1; ++phalanx)
-          for (int support = 0; support <= 2; ++support)
-              for (Rank r = RANK_1; r < RANK_MAX; ++r)
-  {
-      int v = 17 * support;
-      v += (Seed[r] + (phalanx ? (Seed[r + 1] - Seed[r]) / 2 : 0)) >> opposed;
-
-      Connected[opposed][phalanx][support][r] = make_score(v, v * (r - 2) / 4);
-  }
-}
-
-
-=======
->>>>>>> 8fa6273f
 /// Pawns::probe() looks up the current position's pawns configuration in
 /// the pawns hash table. It returns a pointer to the Entry if the position
 /// is found. Otherwise a new Entry is computed and stored there, so we don't
