--- conflicted
+++ resolved
@@ -214,11 +214,7 @@
   for (File f = File(center - 1); f <= File(center + 1); ++f)
   {
       b = ourPawns & file_bb(f);
-<<<<<<< HEAD
-      Rank ourRank = b ? relative_rank(Us, backmost_sq(Us, b), pos.max_rank()) : RANK_1;
-=======
-      Rank ourRank = b ? relative_rank(Us, frontmost_sq(Them, b)) : RANK_1;
->>>>>>> 46ce2457
+      Rank ourRank = b ? relative_rank(Us, frontmost_sq(Them, b), pos.max_rank()) : RANK_1;
 
       b = theirPawns & file_bb(f);
       Rank theirRank = b ? relative_rank(Us, frontmost_sq(Them, b), pos.max_rank()) : RANK_1;
