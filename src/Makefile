--- conflicted
+++ resolved
@@ -37,13 +37,8 @@
 
 ### Object files
 OBJS = benchmark.o bitbase.o bitboard.o endgame.o evaluate.o main.o \
-<<<<<<< HEAD
 	material.o misc.o movegen.o movepick.o partner.o parser.o pawns.o piece.o position.o psqt.o \
-	search.o thread.o timeman.o tt.o uci.o ucioption.o variant.o xboard.o syzygy/tbprobe.o
-=======
-	material.o misc.o movegen.o movepick.o pawns.o position.o psqt.o \
-	search.o thread.o timeman.o tt.o uci.o ucioption.o tune.o syzygy/tbprobe.o
->>>>>>> c527c3ad
+	search.o thread.o timeman.o tt.o uci.o ucioption.o variant.o xboard.o tune.o syzygy/tbprobe.o
 
 ### Establish the operating system name
 KERNEL = $(shell uname -s)
