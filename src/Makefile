# Stockfish, a UCI chess playing engine derived from Glaurung 2.1
# Copyright (C) 2004-2008 Tord Romstad (Glaurung author)
# Copyright (C) 2008-2015 Marco Costalba, Joona Kiiski, Tord Romstad
# Copyright (C) 2015-2019 Marco Costalba, Joona Kiiski, Gary Linscott, Tord Romstad
#
# Stockfish is free software: you can redistribute it and/or modify
# it under the terms of the GNU General Public License as published by
# the Free Software Foundation, either version 3 of the License, or
# (at your option) any later version.
#
# Stockfish is distributed in the hope that it will be useful,
# but WITHOUT ANY WARRANTY; without even the implied warranty of
# MERCHANTABILITY or FITNESS FOR A PARTICULAR PURPOSE.  See the
# GNU General Public License for more details.
#
# You should have received a copy of the GNU General Public License
# along with this program.  If not, see <http://www.gnu.org/licenses/>.


### ==========================================================================
### Section 1. General Configuration
### ==========================================================================

### Executable name
ifeq ($(COMP),mingw)
EXE = stockfish.exe
else
EXE = stockfish
endif

### Installation dir definitions
PREFIX = /usr/local
BINDIR = $(PREFIX)/bin

### Built-in benchmark for pgo-builds
PGOBENCH = ./$(EXE) bench

<<<<<<< HEAD
### Object files
OBJS = benchmark.o bitbase.o bitboard.o endgame.o evaluate.o main.o \
	material.o misc.o movegen.o movepick.o partner.o parser.o pawns.o piece.o position.o psqt.o \
	search.o thread.o timeman.o tt.o uci.o ucioption.o variant.o xboard.o tune.o syzygy/tbprobe.o
=======
### Source and object files
SRCS = benchmark.cpp bitbase.cpp bitboard.cpp endgame.cpp evaluate.cpp main.cpp \
	material.cpp misc.cpp movegen.cpp movepick.cpp pawns.cpp position.cpp psqt.cpp \
	search.cpp thread.cpp timeman.cpp tt.cpp uci.cpp ucioption.cpp tune.cpp syzygy/tbprobe.cpp

OBJS = $(notdir $(SRCS:.cpp=.o))

VPATH = syzygy
>>>>>>> beb327f9

### Establish the operating system name
KERNEL = $(shell uname -s)
ifeq ($(KERNEL),Linux)
	OS = $(shell uname -o)
endif

### ==========================================================================
### Section 2. High-level Configuration
### ==========================================================================
#
# flag                --- Comp switch --- Description
# ----------------------------------------------------------------------------
#
# debug = yes/no      --- -DNDEBUG         --- Enable/Disable debug mode
# sanitize = undefined/thread/no (-fsanitize )
#                     --- ( undefined )    --- enable undefined behavior checks
#                     --- ( thread    )    --- enable threading error  checks
# optimize = yes/no   --- (-O3/-fast etc.) --- Enable/Disable optimizations
# arch = (name)       --- (-arch)          --- Target architecture
# bits = 64/32        --- -DIS_64BIT       --- 64-/32-bit operating system
# prefetch = yes/no   --- -DUSE_PREFETCH   --- Use prefetch asm-instruction
# popcnt = yes/no     --- -DUSE_POPCNT     --- Use popcnt asm-instruction
# sse = yes/no        --- -msse            --- Use Intel Streaming SIMD Extensions
# pext = yes/no       --- -DUSE_PEXT       --- Use pext x86_64 asm-instruction
#
# Note that Makefile is space sensitive, so when adding new architectures
# or modifying existing flags, you have to make sure there are no extra spaces
# at the end of the line for flag values.

### 2.1. General and architecture defaults
largeboards = no
precomputedmagics = yes
optimize = yes
debug = no
sanitize = no
bits = 32
prefetch = no
popcnt = no
sse = no
pext = no

### 2.2 Architecture specific

ifeq ($(ARCH),general-32)
	arch = any
endif

ifeq ($(ARCH),x86-32-old)
	arch = i386
endif

ifeq ($(ARCH),x86-32)
	arch = i386
	prefetch = yes
	sse = yes
endif

ifeq ($(ARCH),general-64)
	arch = any
	bits = 64
endif

ifeq ($(ARCH),x86-64)
	arch = x86_64
	bits = 64
	prefetch = yes
	sse = yes
endif

ifeq ($(ARCH),x86-64-modern)
	arch = x86_64
	bits = 64
	prefetch = yes
	popcnt = yes
	sse = yes
endif

ifeq ($(ARCH),x86-64-bmi2)
	arch = x86_64
	bits = 64
	prefetch = yes
	popcnt = yes
	sse = yes
	pext = yes
	precomputedmagics = no
endif

ifeq ($(ARCH),armv7)
	arch = armv7
	prefetch = yes
endif

ifeq ($(ARCH),ppc-32)
	arch = ppc
endif

ifeq ($(ARCH),ppc-64)
	arch = ppc64
	bits = 64
	popcnt = yes
	prefetch = yes
endif


### ==========================================================================
### Section 3. Low-level configuration
### ==========================================================================

### 3.1 Selecting compiler (default = gcc)

CXXFLAGS += -Wall -Wcast-qual -fno-exceptions -std=c++11 $(EXTRACXXFLAGS)
DEPENDFLAGS += -std=c++11
LDFLAGS += $(EXTRALDFLAGS)

# Compile version with support for large board variants
# Use precomputed magics by default if pext is not available
ifneq ($(largeboards),no)
	CXXFLAGS += -DLARGEBOARDS
	ifeq ($(precomputedmagics),yes)
		CXXFLAGS += -DPRECOMPUTED_MAGICS
	endif
endif

ifeq ($(COMP),)
	COMP=gcc
endif

ifeq ($(COMP),gcc)
	comp=gcc
	CXX=g++
	CXXFLAGS += -Wextra -Wshadow
	ifeq ($(largeboards),no)
		CXXFLAGS += -pedantic
	endif

	ifeq ($(ARCH),armv7)
		ifeq ($(OS),Android)
			CXXFLAGS += -m$(bits)
			LDFLAGS += -m$(bits)
		endif
	else
		CXXFLAGS += -m$(bits)
		LDFLAGS += -m$(bits)
	endif

	ifneq ($(KERNEL),Darwin)
	   LDFLAGS += -Wl,--no-as-needed
	endif
endif

ifeq ($(COMP),mingw)
	comp=mingw

	ifeq ($(KERNEL),Linux)
		ifeq ($(bits),64)
			ifeq ($(shell which x86_64-w64-mingw32-c++-posix),)
				CXX=x86_64-w64-mingw32-c++
			else
				CXX=x86_64-w64-mingw32-c++-posix
			endif
		else
			ifeq ($(shell which i686-w64-mingw32-c++-posix),)
				CXX=i686-w64-mingw32-c++
			else
				CXX=i686-w64-mingw32-c++-posix
			endif
		endif
	else
		CXX=g++
	endif

	CXXFLAGS += -Wextra -Wshadow
	LDFLAGS += -static
endif

ifeq ($(COMP),icc)
	comp=icc
	CXX=icpc
	CXXFLAGS += -diag-disable 1476,10120 -Wcheck -Wabi -Wdeprecated -strict-ansi
endif

ifeq ($(COMP),clang)
	comp=clang
	CXX=clang++
	CXXFLAGS += -pedantic -Wextra -Wshadow

	ifneq ($(KERNEL),Darwin)
	ifneq ($(KERNEL),OpenBSD)
		LDFLAGS += -latomic
	endif
	endif

	ifeq ($(ARCH),armv7)
		ifeq ($(OS),Android)
			CXXFLAGS += -m$(bits)
			LDFLAGS += -m$(bits)
		endif
	else
		CXXFLAGS += -m$(bits)
		LDFLAGS += -m$(bits)
	endif
endif

ifeq ($(comp),icc)
	profile_make = icc-profile-make
	profile_use = icc-profile-use
else
ifeq ($(comp),clang)
	profile_make = clang-profile-make
	profile_use = clang-profile-use
else
	profile_make = gcc-profile-make
	profile_use = gcc-profile-use
endif
endif

ifeq ($(KERNEL),Darwin)
	CXXFLAGS += -arch $(arch) -mmacosx-version-min=10.9
	LDFLAGS += -arch $(arch) -mmacosx-version-min=10.9
endif

### Travis CI script uses COMPILER to overwrite CXX
ifdef COMPILER
	COMPCXX=$(COMPILER)
endif

### Allow overwriting CXX from command line
ifdef COMPCXX
	CXX=$(COMPCXX)
endif

### On mingw use Windows threads, otherwise POSIX
ifneq ($(comp),mingw)
	# On Android Bionic's C library comes with its own pthread implementation bundled in
	ifneq ($(OS),Android)
		# Haiku has pthreads in its libroot, so only link it in on other platforms
		ifneq ($(KERNEL),Haiku)
			LDFLAGS += -lpthread
		endif
	endif
endif

### 3.2.1 Debugging
ifeq ($(debug),no)
	CXXFLAGS += -DNDEBUG
else
	CXXFLAGS += -g
endif

### 3.2.2 Debugging with undefined behavior sanitizers
ifneq ($(sanitize),no)
        CXXFLAGS += -g3 -fsanitize=$(sanitize) -fuse-ld=gold
        LDFLAGS += -fsanitize=$(sanitize) -fuse-ld=gold
endif

### 3.3 Optimization
ifeq ($(optimize),yes)

	CXXFLAGS += -O3

	ifeq ($(comp),gcc)
		ifeq ($(OS), Android)
			CXXFLAGS += -fno-gcse -mthumb -march=armv7-a -mfloat-abi=softfp
		endif
	endif

	ifeq ($(comp),$(filter $(comp),gcc clang icc))
		ifeq ($(KERNEL),Darwin)
			CXXFLAGS += -mdynamic-no-pic
		endif
	endif
endif

### 3.4 Bits
ifeq ($(bits),64)
	CXXFLAGS += -DIS_64BIT
endif

### 3.5 prefetch
ifeq ($(prefetch),yes)
	ifeq ($(sse),yes)
		CXXFLAGS += -msse
		DEPENDFLAGS += -msse
	endif
else
	CXXFLAGS += -DNO_PREFETCH
endif

### 3.6 popcnt
ifeq ($(popcnt),yes)
	ifeq ($(arch),ppc64)
		CXXFLAGS += -DUSE_POPCNT
	else ifeq ($(comp),icc)
		CXXFLAGS += -msse3 -DUSE_POPCNT
	else
		CXXFLAGS += -msse3 -mpopcnt -DUSE_POPCNT
	endif
endif

### 3.7 pext
ifeq ($(pext),yes)
	CXXFLAGS += -DUSE_PEXT
	ifeq ($(comp),$(filter $(comp),gcc clang mingw))
		CXXFLAGS += -msse4 -mbmi2
	endif
endif

### 3.8 Link Time Optimization, it works since gcc 4.5 but not on mingw under Windows.
### This is a mix of compile and link time options because the lto link phase
### needs access to the optimization flags.
ifeq ($(optimize),yes)
ifeq ($(debug), no)
	ifeq ($(comp),$(filter $(comp),gcc clang))
		CXXFLAGS += -flto
		LDFLAGS += $(CXXFLAGS)
	endif

	ifeq ($(comp),mingw)
	ifeq ($(KERNEL),Linux)
		CXXFLAGS += -flto
		LDFLAGS += $(CXXFLAGS)
	endif
	endif
endif
endif

### 3.9 Android 5 can only run position independent executables. Note that this
### breaks Android 4.0 and earlier.
ifeq ($(OS), Android)
	CXXFLAGS += -fPIE
	LDFLAGS += -fPIE -pie
endif


### ==========================================================================
### Section 4. Public targets
### ==========================================================================

help:
	@echo ""
	@echo "To compile stockfish, type: "
	@echo ""
	@echo "make target ARCH=arch [COMP=compiler] [COMPCXX=cxx]"
	@echo ""
	@echo "Supported targets:"
	@echo ""
	@echo "build                   > Standard build"
	@echo "profile-build           > PGO build"
	@echo "strip                   > Strip executable"
	@echo "install                 > Install executable"
	@echo "clean                   > Clean up"
	@echo ""
	@echo "Supported archs:"
	@echo ""
	@echo "x86-64-bmi2             > x86 64-bit with pext support (also enables SSE4)"
	@echo "x86-64-modern           > x86 64-bit with popcnt support (also enables SSE3)"
	@echo "x86-64                  > x86 64-bit generic"
	@echo "x86-32                  > x86 32-bit (also enables SSE)"
	@echo "x86-32-old              > x86 32-bit fall back for old hardware"
	@echo "ppc-64                  > PPC 64-bit"
	@echo "ppc-32                  > PPC 32-bit"
	@echo "armv7                   > ARMv7 32-bit"
	@echo "general-64              > unspecified 64-bit"
	@echo "general-32              > unspecified 32-bit"
	@echo ""
	@echo "Supported compilers:"
	@echo ""
	@echo "gcc                     > Gnu compiler (default)"
	@echo "mingw                   > Gnu compiler with MinGW under Windows"
	@echo "clang                   > LLVM Clang compiler"
	@echo "icc                     > Intel compiler"
	@echo ""
	@echo "Simple examples. If you don't know what to do, you likely want to run: "
	@echo ""
	@echo "make build ARCH=x86-64    (This is for 64-bit systems)"
	@echo "make build ARCH=x86-32    (This is for 32-bit systems)"
	@echo ""
	@echo "Advanced examples, for experienced users: "
	@echo ""
	@echo "make build ARCH=x86-64 COMP=clang"
	@echo "make profile-build ARCH=x86-64-bmi2 COMP=gcc COMPCXX=g++-4.8"
	@echo ""
	@echo "Version for large boards (only GCC and mingw, 64-bit required): "
	@echo ""
	@echo "make build ARCH=x86-64 COMP=gcc largeboards=yes"
	@echo ""


.PHONY: help build profile-build strip install clean objclean profileclean \
        config-sanity icc-profile-use icc-profile-make gcc-profile-use gcc-profile-make \
        clang-profile-use clang-profile-make

build: config-sanity
	$(MAKE) ARCH=$(ARCH) COMP=$(COMP) all

profile-build: config-sanity objclean profileclean
	@echo ""
	@echo "Step 1/4. Building instrumented executable ..."
	$(MAKE) ARCH=$(ARCH) COMP=$(COMP) $(profile_make)
	@echo ""
	@echo "Step 2/4. Running benchmark for pgo-build ..."
	$(PGOBENCH) > /dev/null
	@echo ""
	@echo "Step 3/4. Building optimized executable ..."
	$(MAKE) ARCH=$(ARCH) COMP=$(COMP) objclean
	$(MAKE) ARCH=$(ARCH) COMP=$(COMP) $(profile_use)
	@echo ""
	@echo "Step 4/4. Deleting profile data ..."
	$(MAKE) ARCH=$(ARCH) COMP=$(COMP) profileclean

strip:
	strip $(EXE)

install:
	-mkdir -p -m 755 $(BINDIR)
	-cp $(EXE) $(BINDIR)
	-strip $(BINDIR)/$(EXE)

#clean all
clean: objclean profileclean
	@rm -f .depend *~ core

# clean binaries and objects
objclean:
	@rm -f $(EXE) *.o ./syzygy/*.o

# clean auxiliary profiling files
profileclean:
	@rm -rf profdir
	@rm -f bench.txt *.gcda *.gcno
	@rm -f stockfish.profdata *.profraw

default:
	help

### ==========================================================================
### Section 5. Private targets
### ==========================================================================

all: $(EXE) .depend

config-sanity:
	@echo ""
	@echo "Config:"
	@echo "debug: '$(debug)'"
	@echo "sanitize: '$(sanitize)'"
	@echo "optimize: '$(optimize)'"
	@echo "arch: '$(arch)'"
	@echo "bits: '$(bits)'"
	@echo "kernel: '$(KERNEL)'"
	@echo "os: '$(OS)'"
	@echo "prefetch: '$(prefetch)'"
	@echo "popcnt: '$(popcnt)'"
	@echo "sse: '$(sse)'"
	@echo "pext: '$(pext)'"
	@echo ""
	@echo "Flags:"
	@echo "CXX: $(CXX)"
	@echo "CXXFLAGS: $(CXXFLAGS)"
	@echo "LDFLAGS: $(LDFLAGS)"
	@echo ""
	@echo "Testing config sanity. If this fails, try 'make help' ..."
	@echo ""
	@test "$(debug)" = "yes" || test "$(debug)" = "no"
	@test "$(sanitize)" = "undefined" || test "$(sanitize)" = "thread" || test "$(sanitize)" = "address" || test "$(sanitize)" = "no"
	@test "$(optimize)" = "yes" || test "$(optimize)" = "no"
	@test "$(arch)" = "any" || test "$(arch)" = "x86_64" || test "$(arch)" = "i386" || \
	 test "$(arch)" = "ppc64" || test "$(arch)" = "ppc" || test "$(arch)" = "armv7"
	@test "$(bits)" = "32" || test "$(bits)" = "64"
	@test "$(prefetch)" = "yes" || test "$(prefetch)" = "no"
	@test "$(popcnt)" = "yes" || test "$(popcnt)" = "no"
	@test "$(sse)" = "yes" || test "$(sse)" = "no"
	@test "$(pext)" = "yes" || test "$(pext)" = "no"
	@test "$(comp)" = "gcc" || test "$(comp)" = "icc" || test "$(comp)" = "mingw" || test "$(comp)" = "clang"

$(EXE): $(OBJS)
	$(CXX) -o $@ $(OBJS) $(LDFLAGS)

clang-profile-make:
	$(MAKE) ARCH=$(ARCH) COMP=$(COMP) \
	EXTRACXXFLAGS='-fprofile-instr-generate ' \
	EXTRALDFLAGS=' -fprofile-instr-generate' \
	all

clang-profile-use:
	llvm-profdata merge -output=stockfish.profdata *.profraw
	$(MAKE) ARCH=$(ARCH) COMP=$(COMP) \
	EXTRACXXFLAGS='-fprofile-instr-use=stockfish.profdata' \
	EXTRALDFLAGS='-fprofile-use ' \
	all

gcc-profile-make:
	$(MAKE) ARCH=$(ARCH) COMP=$(COMP) \
	EXTRACXXFLAGS='-fprofile-generate' \
	EXTRALDFLAGS='-lgcov' \
	all

gcc-profile-use:
	$(MAKE) ARCH=$(ARCH) COMP=$(COMP) \
	EXTRACXXFLAGS='-fprofile-use -fno-peel-loops -fno-tracer' \
	EXTRALDFLAGS='-lgcov' \
	all

icc-profile-make:
	@mkdir -p profdir
	$(MAKE) ARCH=$(ARCH) COMP=$(COMP) \
	EXTRACXXFLAGS='-prof-gen=srcpos -prof_dir ./profdir' \
	all

icc-profile-use:
	$(MAKE) ARCH=$(ARCH) COMP=$(COMP) \
	EXTRACXXFLAGS='-prof_use -prof_dir ./profdir' \
	all

.depend:
	-@$(CXX) $(DEPENDFLAGS) -MM $(SRCS) > $@ 2> /dev/null

-include .depend
<|MERGE_RESOLUTION|>--- conflicted
+++ resolved
@@ -35,21 +35,14 @@
 ### Built-in benchmark for pgo-builds
 PGOBENCH = ./$(EXE) bench
 
-<<<<<<< HEAD
-### Object files
-OBJS = benchmark.o bitbase.o bitboard.o endgame.o evaluate.o main.o \
-	material.o misc.o movegen.o movepick.o partner.o parser.o pawns.o piece.o position.o psqt.o \
-	search.o thread.o timeman.o tt.o uci.o ucioption.o variant.o xboard.o tune.o syzygy/tbprobe.o
-=======
 ### Source and object files
 SRCS = benchmark.cpp bitbase.cpp bitboard.cpp endgame.cpp evaluate.cpp main.cpp \
-	material.cpp misc.cpp movegen.cpp movepick.cpp pawns.cpp position.cpp psqt.cpp \
-	search.cpp thread.cpp timeman.cpp tt.cpp uci.cpp ucioption.cpp tune.cpp syzygy/tbprobe.cpp
+	material.cpp misc.cpp movegen.cpp movepick.cpp partner.cpp parser.cpp pawns.cpp piece.cpp position.cpp psqt.cpp \
+	search.cpp thread.cpp timeman.cpp tt.cpp uci.cpp ucioption.cpp variant.cpp xboard.cpp tune.cpp syzygy/tbprobe.cpp
 
 OBJS = $(notdir $(SRCS:.cpp=.o))
 
 VPATH = syzygy
->>>>>>> beb327f9
 
 ### Establish the operating system name
 KERNEL = $(shell uname -s)
