# Fairy-Stockfish, a UCI chess variant playing engine derived from Stockfish
# Copyright (C) 2018-2022 Fabian Fichter
#
# Fairy-Stockfish is free software: you can redistribute it and/or modify
# it under the terms of the GNU General Public License as published by
# the Free Software Foundation, either version 3 of the License, or
# (at your option) any later version.
#
# Fairy-Stockfish is distributed in the hope that it will be useful,
# but WITHOUT ANY WARRANTY; without even the implied warranty of
# MERCHANTABILITY or FITNESS FOR A PARTICULAR PURPOSE.  See the
# GNU General Public License for more details.
#
# You should have received a copy of the GNU General Public License
# along with this program.  If not, see <http://www.gnu.org/licenses/>.

# This is a configuration file to add user-defined variants to Fairy-Stockfish.

################################################
### Usage:
# Add "load" and the file path to the SF call (e.g., "stockfish.exe load variants.ini")
# or set the UCI option "VariantPath" to the path of this file in order to load it.
# In order to validate the configuration without actually loading the variants
# run "stockfish.exe check variants.ini", which reports potential config errors.

################################################
### Variant configuration:
# The variant name needs to be specified as a section in square brackets,
# followed by its rule configurations as key-value pairs as described below.
# If you encounter problems configuring variants, please report them at:
# https://github.com/ianfab/Fairy-Stockfish/issues

### Inheritance
# If a variant is similar to a previously defined variant,
# inheritance can be used to simplify the definition. To inherit from the
# configuration of an existing variant, specify the parent variant after the child
# variant name separated by a colon, e.g., [gothic:capablanca].
# When inheritance is used, only the differences to the parent variant need to be defined,
# see the examples in this file, e.g., 3check-crazyhouse.
# When no inheritance is used, the default template applies,
# which is basically standard chess but without any predefined pieces.

### Piece types
# Firstly, the piece types for a variant need to be defined.
# For that, specify the letter used for each piece type, e.g.:
# pawn = p
#
# See the list below for all available predefined piece types (and their Betza notation):
# pawn (fmWfceF)
# knight (N)
# bishop (B)
# rook (R)
# queen (Q)
# fers (F)
# alfil (A)
# fersAlfil (FA)
# silver (FfW)
# aiwok (RNF)
# bers (RF)
# archbishop (BN)
# chancellor (RN)
# amazon (QN)
# knibis (mNcB)
# biskni (mBcN)
# kniroo (mNcR)
# rookni (mRcN)
# shogiPawn (fW)
# lance (fR)
# shogiKnight (fN)
# gold (WfF)
# dragonHorse (BW)
# clobber (cW)
# breakthrough (fmWfF)
# immobile ()
# cannon (mRcpR)
# janggiCannon (pR)
# soldier (fsW)
# horse (nN)
# elephant (nA)
# janggiElephant (nZ)
# banner (RcpRnN)
# wazir (W)
# commoner (K)
# centaur (KN)
# king (K)

### Custom pieces
# Custom pieces can be defined by using one of the available slots:
# customPiece1, customPiece2, ..., customPiece25
# E.g., pawns without double steps could be described as:
# customPiece1 = p:mfWcfF
#
# You can define custom king movements in the same way you can define another custom piece.
# E.g., to make the king move like a centaur:
# king = k:KN
# In contrast to other custom pieces the Betza notation for the king is optional though
# and defaults to a standard chess king (betza: K) when skipped, e.g.:
# king = k
#
# The movements of custom pieces can be defined using the Betza notation.
# https://www.gnu.org/software/xboard/Betza.html
# In Fairy-Stockfish only a subset of Betza notation can be used. The supported features are:
# - all base moves/atoms (W, F, etc.)
# - all directional modifiers (f, b, etc.)
# - limited and unlimited distance sliders/riders for W/R, F/B, and N directions
# - hoppers and grasshoppers for W/R and F/B directions, i.e., pR, pB, gR, and gB
# - lame leapers (n) for N, A, Z, and D directions, i.e., nN, nA, nZ, and nD

### Piece values
# The predefined and precalculated piece values can be overridden
# by specifying the pieceValueMg and pieceValueEg options, e.g.,
# pieceValueMg = p:150 n:800
# pieceValueEg = p:200 n:900
#
# For orientation, the internal predefined piece values can be found in types.h.
# A suitable piece for gauging the piece values is the rook, which internally has:
# pieceValueMg = r:1276
# pieceValueEg = r:1380

### Option types
# [bool]: boolean flag to enable/disable a feature [true, false]
# [Rank]: denotes a rank of the board [1-10]
# [File]: denotes a file of the board [1-12, a-i]
# [int]: any natural number [0, 1, ...]
# [PieceType]: a piece type [letters defined for pieces, e.g., p]
# [PieceSet]: multiple piece types [letters defined for pieces, e.g., nbrq]
# [CastlingRights]: set of castling rights [letters for castling rights as in FEN, e.g., KQkq]
# [Bitboard]: list of squares [e.g., d4 e4 d5 e5]. * can be used as wildcard for files (e.g., *1 is the first rank)
# [Value]: game result for the side to move [win, loss, draw]
# [MaterialCounting]: material counting rules for adjudication [janggi, unweighted, whitedrawodds, blackdrawodds, none]
# [CountingRule]: makruk, cambodian, or ASEAN counting rules [makruk, cambodian, asean, none]
# [ChasingRule]: xiangqi chasing rules [axf, none]
# [EnclosingRule]: reversi or ataxx enclosing rules [reversi, ataxx, quadwrangle, snort, none]
# [WallingRule]: wall-placing rule [arrow, duck, edge, past, static, none]
# - arrow: copies piece movement (ie. Game of the Amazons)
# - duck: mobile square (ie. Duck chess)
# - edge: edges of board, opening up new edges (ie. Atlantis)
# - past: previous square (ie. Snailtrail)
# - static: unchanging mask (ie. Isolation)

### Additional options relevant for usage in Winboard/XBoard
# A few options only have the purpose of improving compatibility with Winboard/Xboard.
# These do not need to be specified when using other GUIs, but can be essential for Winboard/Xboard.
#
# variantTemplate: base variant to inherit GUI logic from [values: fairy, shogi, bughouse] (default: fairy)
# pieceToCharTable: mapping of piece characters to images,
#                   see https://www.gnu.org/software/xboard/whats_new/4.9.0/index.html#tag-B1 (default: -)
# pocketSize: number of pockets shown by XBoard/WinBoard for drop variants [int] (default: 0)

### Rule definition options
# maxRank: maximum rank [Rank] (default: 8)
# maxFile: maximum file [File] (default: 8)
# chess960: allow chess960 castling [bool] (default: false)
# twoBoards: pocket pieces are added from an external source, usually from a second board (e.g., bughouse) [bool] (default: false)
# startFen: FEN of starting position (default: rnbqkbnr/pppppppp/8/8/8/8/PPPPPPPP/RNBQKBNR w KQkq - 0 1)
# mobilityRegion: the mobility area can be defined via options specific to color and piece,
#                 .e.g., mobilityRegionWhiteRook, mobilityRegionBlackJanggiElephant, etc. [Bitboard]
# pawnTypes: define pieces considered as "pawns" for promotion, en passant, and n move rule [PieceSet] (default: p)
#            see promotionPawnTypes, enPassantTypes, and nMoveRuleTypes for more specific overrides.
# promotionRegionWhite: region where promotions are allowed for white [Bitboard] (default: *8)
# promotionRegionBlack: region where promotions are allowed for black [Bitboard] (default: *1)
# promotionPawnTypes: promotion pawn types for both colors [PieceSet] (default: p)
# promotionPawnTypesWhite: white promotion pawn types [PieceSet] (default: p)
# promotionPawnTypesBlack: black promotion pawn types [PieceSet] (default: p)
# promotionPieceTypes: pawn promotion options [PieceSet] (default: nbrq)
# promotionPieceTypesWhite: white pawn promotion options [PieceSet] (default: nbrq)
# promotionPieceTypesBlack: black pawn promotion options [PieceSet] (default: nbrq)
# sittuyinPromotion: enable Sittuyin-style pawn promotion [bool] (default: false)
# promotionLimit: maximum number of pieces of a type, e.g., q:1 r:2 (default: )
# promotedPieceType: mapping between unpromoted and promoted non-pawn piece types, e.g., p:g s:g (default: )
# piecePromotionOnCapture: piece promotion only allowed on captures (e.g., micro shogi) [bool] (default: false)
# mandatoryPawnPromotion: pawn promotion is mandatory [bool] (default: true)
# mandatoryPiecePromotion: piece promotion (and demotion if enabled) is mandatory [bool] (default: false)
# pieceDemotion: enable demotion of pieces (e.g., Kyoto shogi) [bool] (default: false)
# blastOnCapture: captures explode all adjacent non-pawn pieces (e.g., atomic chess) [bool] (default: false)
# blastImmuneTypes: pieces completely immune to explosions (even at ground zero) [PieceSet] (default: none)
# mutuallyImmuneTypes: pieces that can't capture another piece of same types (e.g., kings (commoners) in atomar) [PieceSet] (default: none)
# petrifyOnCaptureTypes: defined pieces are turned into wall squares when capturing [PieceSet] (default: -)
# petrifyBlastPieces: if petrify and blast combined, should pieces destroyed in the blast be petrified? [bool] (default: false)
# doubleStep: enable pawn double step [bool] (default: true)
# doubleStepRegionWhite: region where pawn double steps are allowed for white [Bitboard] (default: *2)
# doubleStepRegionBlack: region where pawn double steps are allowed for black [Bitboard] (default: *7)
# tripleStepRegionWhite: region where pawn triple steps are allowed for white [Bitboard] (default: -)
# tripleStepRegionBlack: region where pawn triple steps are allowed for black [Bitboard] (default: -)
# enPassantRegion: define region (target squares) where en passant is allowed after double steps [Bitboard] (default: AllSquares)
# enPassantTypes: define pieces able to capture en passant [PieceSet] (default: p)
# enPassantTypesWhite: define white pieces able to capture en passant [PieceSet] (default: p)
# enPassantTypesBlack: define black pieces able to capture en passant [PieceSet] (default: p)
# castling: enable castling [bool] (default: true)
# castlingDroppedPiece: enable castling with dropped rooks/kings [bool] (default: false)
# castlingKingsideFile: destination file of king after kingside castling [File] (default: g)
# castlingQueensideFile: destination file of king after queenside castling [File] (default: c)
# castlingRank: relative rank of castling [Rank] (default: 1)
# castlingKingFile: starting file of the castlingKingPiece if there can be more than one of that type [File] (default: e)
# castlingKingPiece: first piece type that participates in castling [PieceType] (default: k)
# castlingRookKingsideFile: starting file of castlingRookPieces on kingside (if not in corner) [File] (default: l)
# castlingRookQueensideFile: starting file of castlingRookPieces on queenside (if not in corner) [File] (default: a)
# castlingRookPieces: second piece type that participates in castling [PieceSet] (default: r)
# oppositeCastling: can't castle same side as opponent [bool] (default: false)
# checking: allow checks [bool] (default: true)
# dropChecks: allow checks by piece drops [bool] (default: true)
# mustCapture: captures are mandatory (check evasion still takes precedence) [bool] (default: false)
# mustDrop: drops are mandatory (e.g., for Sittuyin setup phase) [bool] (default: false)
# mustDropType: piece type for which piece drops are mandatory [PieceType] (default: *)
# pieceDrops: enable piece drops [bool] (default: false)
# dropLoop: captures promoted pieces are not demoted [bool] (default: false)
# capturesToHand: captured pieces go to opponent's hand [bool] (default: false)
# firstRankPawnDrops: allow pawn drops to first rank [bool] (default: false)
# promotionZonePawnDrops: allow pawn drops in promotion zone  [bool] (default: false)
# dropOnTop: piece drops need to be on top of pieces on board (e.g., for connect4) [bool] (default: false)
# enclosingDrop: require piece drop to enclose pieces [EnclosingRule] (default: none)
# enclosingDropStart: drop region for starting phase disregarding enclosingDrop (e.g., for reversi) [Bitboard]
# whiteDropRegion: restrict region for piece drops of all white pieces [Bitboard]
# blackDropRegion: restrict region for piece drops of all black pieces [Bitboard]
# sittuyinRookDrop: restrict region of rook drops to first rank [bool] (default: false)
# dropOppositeColoredBishop: dropped bishops have to be on opposite-colored squares [bool] (default: false)
# dropPromoted: pieces may be dropped in promoted state [bool] (default: false)
# dropNoDoubled: specified piece type can not be dropped to the same file (e.g. shogi pawn) [PieceType] (default: -)
# dropNoDoubledCount: specifies the count of already existing pieces for dropNoDoubled [int] (default: 1)
# immobilityIllegal: pieces may not move to squares where they can never move from [bool] (default: false)
# gating: maintain squares on backrank with extra rights in castling field of FEN [bool] (default: false)
# wallingRule: rule on where wall can be placed [WallingRule] (default: none)
# wallingRegionWhite: mask where wall squares (including duck) can be placed by white [Bitboard] (default: all squares)
# wallingRegionBlack: mask where wall squares (including duck) can be placed by black [Bitboard] (default: all squares)
# seirawanGating: allow gating of pieces in hand like in S-Chess, requires "gating = true" [bool] (default: false)
# cambodianMoves: enable special moves of cambodian chess, requires "gating = true" [bool] (default: false)
# diagonalLines: enable special moves along diagonal for specific squares (Janggi) [Bitboard]
# pass: allow passing [bool] (default: false)
# passOnStalemate: allow passing in case of stalemate [bool] (default: false)
# makpongRule: the king may not move away from check [bool] (default: false)
# flyingGeneral: disallow general face-off like in xiangqi [bool] (default: false)
# soldierPromotionRank: restrict soldier to shogi pawn movements until reaching n-th rank [Rank] (default: 1)
# flipEnclosedPieces: change color of pieces that are enclosed by a drop [EnclosingRule] (default: none)
# nMoveRuleTypes: define pieces resetting n move rule [PieceSet] (default: p)
# nMoveRuleTypesWhite: define white pieces resetting n move rule [PieceSet] (default: p)
# nMoveRuleTypesBlack: define black pieces resetting n move rule [PieceSet] (default: p)
# nMoveRule: move count for 50/n-move rule [int] (default: 50)
# nFoldRule: move count for 3/n-fold repetition rule [int] (default: 3)
# nFoldValue: result in case of 3/n-fold repetition [Value] (default: draw)
# nFoldValueAbsolute: result in case of 3/n-fold repetition is from white's point of view [bool] (default: false)
# perpetualCheckIllegal: prohibit perpetual checks [bool] (default: false)
# moveRepetitionIllegal: prohibit moving back and forth with the same piece nFoldRule-1 times [bool] (default: false)
# chasingRule: enable chasing rules [ChasingRule] (default: none)
# stalemateValue: result in case of stalemate [Value] (default: draw)
# stalematePieceCount: count material in case of stalemate [bool] (default: false)
# checkmateValue: result in case of checkmate [Value] (default: loss)
# shogiPawnDropMateIllegal: prohibit checkmate via shogi pawn drops [bool] (default: false)
# shatarMateRule: enable shatar mating rules [bool] (default: false)
# bikjangRule: consider Janggi bikjang (facing kings) rule [bool] (default: false)
# extinctionValue: result when one of extinctionPieceTypes is extinct [Value] (default: none)
# extinctionClaim: extinction of opponent pieces can only be claimed as side to move [bool] (default: false)
# extinctionPseudoRoyal: treat the last extinction piece like a royal piece [bool] (default: false)
# dupleCheck: when all pseudo-royal pieces are attacked, it counts as a check [bool] (default: false)
# extinctionPieceTypes: list of piece types for extinction rules, e.g., pnbrq (* means all) (default: )
# extinctionPieceCount: piece count at which the game is decided by extinction rule (default: 0)
# extinctionOpponentPieceCount: opponent piece count required to adjudicate by extinction rule (default: 0)
# flagPiece: piece type for capture the flag win rule [PieceType] (default: *)
# flagPieceWhite: piece type for capture the flag win rule [PieceType] (default: *)
# flagPieceBlack: piece type for capture the flag win rule [PieceType] (default: *)
# flagRegion: target region for capture the flag win rule [Bitboard] (default: )
# flagRegionWhite: white's target region for capture the flag win rule [Bitboard] (default: )
# flagRegionBlack: black's target region for capture the flag win rule [Bitboard] (default: )
# flagPieceCount: number of flag pieces that have to be in the flag zone [int] (default: 1)
# flagPieceBlockedWin: for flagPieceCount > 1, win if at least one flag piece in flag zone and all others occupied by pieces [bool] (default: false)
# flagMove: the other side gets one more move after one reaches the flag zone [bool] (default: false)
# flagPieceSafe: the flag piece must be safe to win [bool] (default: false)
# checkCounting: enable check count win rule (check count is communicated via FEN, see 3check) [bool] (default: false)
# connectN: number of aligned pieces for win [int] (default: 0)
# connectVertical: connectN looks at Vertical rows [bool] (default: true)
# connectHorizontal: connectN looks at Horizontal rows [bool] (default: true)
# connectDiagonal: connectN looks at Diagonal rows [bool] (default: true)
# materialCounting: enable material counting rules [MaterialCounting] (default: none)
# countingRule: enable counting rules [CountingRule] (default: none)
# castlingWins: Specified castling moves are win conditions. Losing these rights is losing. [CastlingRights] (default: -)

################################################
### Example for minishogi configuration that would be equivalent to the built-in variant:

# [minishogi]
# variantTemplate = shogi
# maxRank = 5
# maxFile = 5
# shogiPawn = p
# silver = s
# gold = g
# bishop = b
# dragonHorse = h
# rook = r
# bers = d
# king = k
# startFen = rbsgk/4p/5/P4/KGSBR[-] w 0 1
# pieceDrops = true
# capturesToHand = true
# promotionRegionWhite = *5
# promotionRegionBlack = *1
# doubleStep = false
# castling = false
# promotedPieceType = p:g s:g b:h r:d
# dropNoDoubled = p
# immobilityIllegal = true
# shogiPawnDropMateIllegal = true
# stalemateValue = loss
# nFoldRule = 4
# nMoveRule = 0
# perpetualCheckIllegal = true
# pocketSize = 5
# nFoldValue = loss
# nFoldValueAbsolute = true

# pawns with extra sideways and backwards movement
# example for defining a custom pawn type
# resetting the original "p" piece with "pawn = -" is optional as already done implicitly
[allwayspawns:chess]
customPiece1 = p:mWfceFifmnD
pawnTypes = p

# Hybrid variant of three-check chess and crazyhouse, using crazyhouse as a template
[3check-crazyhouse:crazyhouse]
startFen = rnbqkbnr/pppppppp/8/8/8/8/PPPPPPPP/RNBQKBNR[] w KQkq - 3+3 0 1
checkCounting = true

# Hybrid variant of atomic and giveaway
[atomic-giveaway:giveaway]
blastOnCapture = true

# Hybrid variant of atomic, giveaway, and king of the hill
[atomic-giveaway-hill:giveaway]
blastOnCapture = true
flagPiece = k
flagRegion = d4 e4 d5 e5

# Crazyhouse with mandatory captures, using crazyhouse as a template
[coffeehouse:crazyhouse]
mustCapture = true

# Hybrid variant of makruk and crazyhouse
[makhouse:makruk]
startFen = rnsmksnr/8/pppppppp/8/8/PPPPPPPP/8/RNSKMSNR[] w - - 0 1
pieceDrops = true
capturesToHand = true
firstRankPawnDrops = true
promotionZonePawnDrops = true
immobilityIllegal = true

# Hybrid variant of xiangqi and crazyhouse
[xiangqihouse:xiangqi]
startFen = rnbakabnr/9/1c5c1/p1p1p1p1p/9/9/P1P1P1P1P/1C5C1/9/RNBAKABNR[] w - - 0 1
pieceDrops = true
capturesToHand = true
dropChecks = false
whiteDropRegion = *1 *2 *3 *4 *5
blackDropRegion = *6 *7 *8 *9 *10
mobilityRegionWhiteFers = d1 f1 e2 d3 f3
mobilityRegionBlackFers = d8 f8 e9 d10 f10
mobilityRegionWhiteElephant = c1 g1 a3 e3 i3 c5 g5
mobilityRegionBlackElephant = c6 g6 a8 e8 i8 c10 g10
mobilityRegionWhiteSoldier = a4 a5 c4 c5 e4 e5 g4 g5 i4 i5 *6 *7 *8 *9 *10
mobilityRegionBlackSoldier = *1 *2 *3 *4 *5 a6 a7 c6 c7 e6 e7 g6 g7 i6 i7

# Hybrid variant of janggi and crazyhouse
[janggihouse:janggi]
startFen = rnba1abnr/4k4/1c5c1/p1p1p1p1p/9/9/P1P1P1P1P/1C5C1/4K4/RNBA1ABNR[] w - - 0 1
pieceDrops = true
capturesToHand = true

# Hybrid variant of antichess and losalamos
[anti-losalamos:losalamos]
king = -
commoner = k
promotionPieceTypes = nrqk
mustCapture = true
stalemateValue = win
extinctionValue = win
extinctionPieceTypes = *

# Indian great chess
# https://www.chessvariants.com/historic.dir/indiangr1.html
[indiangreat]
pieceToCharTable = PNBRQ..VW.........G..Kpnbrq..vw.........g..k
pawn = p
knight = n
bishop = b
rook = r
queen = q
king = k
archbishop = v
chancellor = w
amazon = g
maxRank = 10
maxFile = 10
startFen = rnbqkgvbnr/ppppwwpppp/4pp4/10/10/10/10/4PP4/PPPPWWPPPP/RNBVGKQBNR w - - 0 1
promotionRegionWhite = *10
promotionRegionBlack = *1
promotionPieceTypes = q
doubleStep = false
castling = false

# Centaurking
# A variant demonstrating how to define a custom royal piece movement
[centaurking:chess]
king = k:KN

# Mahajarah and the Sepoys
# https://en.wikipedia.org/wiki/Maharajah_and_the_Sepoys
[maharajah]
pawn = p
knight = n
bishop = b
rook = r
queen = q
king = k
amazon = m
pieceToCharTable = PNBRQ.............MKpnbrq.............mk
startFen = rnbqkbnr/pppppppp/8/8/8/8/8/4M3 w kq - 0 1
extinctionValue = loss
extinctionPieceTypes = m
extinctionPseudoRoyal = true

# Maharajah
# https://vchess.club/#/variants/Maharajah (Balanced version of Maharajah and the Sepoys)
[maharajah2:maharajah]
amazon = -
customPiece1 = m:QNAD
pieceToCharTable = PNBRQ.............MKpnbrq.............mk
startFen = 3mm3/8/8/8/8/8/PPPPPPPP/RNBQKBNR w KQ - 0 1
extinctionPieceTypes = m

# Upside-down
[upsidedown:chess]
startFen = RNBKQBNR/PPPPPPPP/8/8/8/8/pppppppp/rnbkqbnr w - - 0 1

# Peasant revolt
# https://www.chessvariants.com/large.dir/peasantrevolt.html
[peasant:chess]
startFen = 1nn1k1n1/4p3/8/8/8/8/PPPPPPPP/4K3 w - - 0 1

# https://www.chessvariants.com/unequal.dir/weak.html
[weak:chess]
startFen = nnnnknnn/pppppppp/2p2p2/1pppppp1/8/8/PPPPPPPP/RNBQKBNR w KQ - 0 1

# Semi-torpedo chess
[semitorpedo:chess]
doubleStepRegionWhite = *2 *3
doubleStepRegionBlack = *7 *6

# This variant is similar to Capablanca Chess, but with two archbishops and no chancellor piece.
[gemini:janus]
startFen = rnbaqkabnr/pppppppppp/10/10/10/10/PPPPPPPPPP/RNBAQKABNR w KQkq - 0 1
archbishop = a
pieceToCharTable = PNBRQ............A...Kpnbrq............a...k
castlingKingsideFile = i
castlingQueensideFile = c

# https://www.chessvariants.com/diffsetup.dir/pawnsonly.html
[pawnsonly]
pawn = p
queen = q
startFen = 8/pppppppp/8/8/8/8/PPPPPPPP/8 w - - 0 1
promotionPieceTypes = q
castling = false
stalemateValue = loss
flagPiece = q
flagRegionWhite = *8
flagRegionBlack = *1

#https://github.com/yagu0/vchess/blob/master/client/src/translations/rules/Pawnsking/en.pug
[pawnsking:pawnsonly]
commoner = k
flagPiece = *
startFen = 4k3/pppppppp/8/8/8/8/PPPPPPPP/4K3 w - - 0 1
extinctionValue = loss
extinctionPieceTypes = k
stalemateValue = draw

[tictactoe]
maxRank = 3
maxFile = 3
immobile = p
startFen = 3/3/3[PPPPPpppp] w - - 0 1
pieceDrops = true
doubleStep = false
castling = false
stalemateValue = draw
immobilityIllegal = false
connectN = 3

[cfour]
maxRank = 6
maxFile = 7
immobile = p
startFen = 7/7/7/7/7/7[PPPPPPPPPPPPPPPPPPPPPppppppppppppppppppppp] w - - 0 1
pieceDrops = true
dropOnTop = true
doubleStep = false
castling = false
stalemateValue = draw
immobilityIllegal = false
connectN = 4
nMoveRule = 0

[flipello6:flipello]
maxRank = 6
maxFile = 6
startFen = 6/6/2pP2/2Pp2/6/6[PPPPPPPPPPPPPPPPPPPPPPpppppppppppppppppppppp] w 0 1
enclosingDropStart = c3 d3 c4 d4

[grandhouse:grand]
startFen = r8r/1nbqkcabn1/pppppppppp/10/10/10/10/PPPPPPPPPP/1NBQKCABN1/R8R[] w - - 0 1
pieceDrops = true
capturesToHand = true

[shogun:crazyhouse]
variantTemplate = shogi
pieceToCharTable = PNBR.F.....++++.+Kpnbr.f.....++++.+k
pocketSize = 8
startFen = rnb+fkbnr/pppppppp/8/8/8/8/PPPPPPPP/RNB+FKBNR[] w KQkq - 0 1
commoner = c
centaur = g
archbishop = a
chancellor = m
fers = f
promotionRegionWhite = *6 *7 *8
promotionRegionBlack = *3 *2 *1
promotionLimit = g:1 a:1 m:1 q:1
promotionPieceTypes = -
promotedPieceType = p:c n:g b:a r:m f:q
mandatoryPawnPromotion = false
firstRankPawnDrops = true
promotionZonePawnDrops = true
whiteDropRegion = *1 *2 *3 *4 *5
blackDropRegion = *4 *5 *6 *7 *8
immobilityIllegal = true

#https://www.chess.com/variants/caught-in-a-snag
[caught-in-a-snag:chess]
pieceToCharTable = P..........GUFW......Mp..........gufw......m
maxRank = 6
pawnTypes = p
fers = f
horse = u
wazir = w
centaur = m
king = g:gBgR
customPiece1 = p:fmWfcF
startFen = fuwmgwuf/pppppppp/8/8/PPPPPPPP/FUWGMWUF w - - 0 1
stalemateValue = win
promotionPawnTypes = -

#https://www.chess.com/variants/minihouse
[minihouse:crazyhouse]
maxRank = 6
maxFile = 6
startFen = 2bnrk/5p/6/6/P5/KRNB2

#https://www.chess.com/variants/rookmate
[rookmate:chess]
#in this variant, one rook is royal, one isn't
#to define this, the royal rook will be a king(K) with custom moves, and the non-royal king a commoner(C)
pieceToCharTable = PNBRQC...............Kpnbrqc...............k
startFen = rnbqcbnk/pppppppp/8/8/8/8/PPPPPPPP/RNBQCBNK w 7+7 0 1
king = k:R
commoner = c
extinctionPieceCount = 1
extinctionValue = loss
extinctionPieceTypes = *

# Asymmetric variant with one army using pieces that move like knights but attack like other pieces (kniroo and knibis)
[orda:chess]
pieceToCharTable = PNBRQ..AH...........LKp...q..ah.y.........lk
centaur = h
knibis = a
kniroo = l
silver = y
promotionPieceTypes = qh
startFen = lhaykahl/8/pppppppp/8/8/8/PPPPPPPP/RNBQKBNR w KQ - 0 1
flagPiece = k
flagRegionWhite = *8
flagRegionBlack = *1

# Ordamirror
# https://vchess.club/#/variants/Ordamirror
[ordamirror:chess]
pieceToCharTable = P...Q..AH.F.........LKp...q..ah.f.........lk
centaur = h
knibis = a
kniroo = l
customPiece1 = f:mQcN
promotionPieceTypes = lhaf
startFen = lhafkahl/8/pppppppp/8/8/PPPPPPPP/8/LHAFKAHL w - - 0 1
flagPiece = k
flagRegionWhite = *8
flagRegionBlack = *1

# Hybrid variant of Gothic-chess and crazyhouse, using Capablanca as a template
[gothhouse:capablanca]
startFen = rnbqckabnr/pppppppppp/10/10/10/10/PPPPPPPPPP/RNBQCKABNR[] w KQkq - 0 1
pieceDrops = true
capturesToHand = true

# Synochess
# https://www.pychess.org/variant/synochess
[synochess:pocketknight]
pieceToCharTable = PNBRQAE...SCH........Kpnbrqae...sch........k
pocketSize = 8
janggiCannon = c
soldier = s
horse = h
fersAlfil = e
commoner = a
stalemateValue = loss
perpetualCheckIllegal = true
startFen = rneakenr/8/1c4c1/1ss2ss1/8/8/PPPPPPPP/RNBQKBNR[ss] w KQ - 0 1
flyingGeneral = true
capturesToHand = false
blackDropRegion = *5
flagPiece = k
flagRegionWhite = *8
flagRegionBlack = *1

# Capture chess
# https://vchess.club/#/variants/Capture
[capture:chess]
mustCapture = true

# Double Army chess
# https://vchess.club/#/variants/Doublearmy
[doublearmy:chess]
pieceToCharTable = PNBRQ.....C...........Kpnbrq.....c...........k
commoner = c
startFen = rnbqkbnr/pppppppp/rnbqcbnr/pppppppp/PPPPPPPP/RNBQCBNR/PPPPPPPP/RNBQKBNR w KQkq - 0 1

# Pawn Massacre chess
# https://vchess.club/#/variants/Pawnmassacre
[pawnsmassacre:chess]
startFen = RNBKQBNR/pppppppp/8/8/8/8/PPPPPPPP/rnbkqbnr w - - 0 1

# Screen chess (Below version assumes 1 drop per turn instead of the whole blind setup as in vchess)
# https://vchess.club/#/variants/Screen 
[screen:placement]
dropNoDoubled = p
startFen = 8/8/8/8/8/8/8/8[KQRRBBNNPPPPPPPPkqrrbbnnpppppppp] w - - 0 1
whiteDropRegion = *1 *2 *3 *4
blackDropRegion = *8 *7 *6 *5

# Crossing chess
# https://vchess.club/#/variants/Crossing
[crossing:kingofthehill]
flagRegionWhite = *5
flagRegionBlack = *4

# 4x5 Chess
# https://greenchess.net/rules.php?v=4x5-chess --> Solved draw
[4x5chess:gardner]
maxRank = 5
maxFile = d
startFen = rnbk/pppp/4/PPPP/RNBK w - - 0 1

# 4x6 Chess
# https://greenchess.net/rules.php?v=4x6-chess --> Solved draw
[4x6chess:gardner]
maxRank = 6
maxFile = d
promotionRegionWhite = *6
promotionRegionBlack = *1
startFen = rnbk/pppp/4/4/PPPP/RNBK w - - 0 1

# 5x6 chess
# https://greenchess.net/rules.php?v=5x6-chess
[5x6chess:gardner]
maxRank = 6
maxFile = e
promotionRegionWhite = *6
promotionRegionBlack = *1
startFen = rnbqk/ppppp/5/5/PPPPP/RNBQK w - - 0 1

# Active chess
# https://greenchess.net/rules.php?v=active
[active:chess]
maxFile = i
startFen = rnbkqbnrq/ppppppppp/9/9/9/9/PPPPPPPPP/RNBKQBNRQ w KQkq - 0 1

# Checkless 6x6 Atomic
[6x6atom:nocheckatomic]
extinctionPseudoRoyal = true
maxRank = 6
maxFile = f
promotionRegionWhite = *6
promotionRegionBlack = *1
doubleStep = false
startFen = rbqkbr/pppppp/6/6/PPPPPP/RBQKBR w - - 0 1

# Advanced Pawn chess
# https://greenchess.net/rules.php?v=advanced-pawn
[advancedpawn:chess]
doubleStep = false
startFen = rnbqkbnr/8/pppppppp/8/8/PPPPPPPP/8/RNBQKBNR w KQkq - 0 1

# Capture-all Chess
# https://greenchess.net/rules.php?v=capture-all
[captureall:extinction]
extinctionPieceTypes = *

# Corner Rook Chess
# https://greenchess.net/rules.php?v=corner-rook
[cornerrook:chess]
doubleStep = false
castling = false
startFen = r6r/1nbqkbn1/pppppppp/8/8/PPPPPPPP/1NBQKBN1/R6R w - - 0 1

# Diana Chess
# https://greenchess.net/rules.php?v=diana
[diana:losalamos]
pieceToCharTable = PNBRQ................Kpnbrq................k
bishop = b
promotionPieceTypes = rbn
castling = true
castlingKingsideFile = e
castlingQueensideFile = b
startFen = rbnkbr/pppppp/6/6/PPPPPP/RBNKBR w KQkq - 0 1

# Microchess
# https://greenchess.net/rules.php?v=microchess
[microchess:gardner]
maxRank = 5
maxFile = d
startFen = rbnk/p3/4/3P/RBNK w - - 0 1

# Empire Chess
# https://vchess.club/#/variants/Empire
[empire:chess]
pieceToCharTable = PNBRQ.....ST.C.D.E...Kpnbrq.....st.c.d.e...k
customPiece1 = e:mQcN
customPiece2 = c:mQcB
customPiece3 = t:mQcR
customPiece4 = d:mQcK
soldier = s
promotionPieceTypes = q
startFen = rnbqkbnr/pppppppp/8/8/8/PPPSSPPP/8/TECDKCET w kq - 0 1
stalemateValue = loss
nFoldValue = loss
flagPiece = k
flagRegionWhite = *8
flagRegionBlack = *1
flyingGeneral = true

# Shinobi Chess
# https://vchess.club/#/variants/Shinobi
[shinobi:chess]
variantTemplate = shogi
pieceToCharTable = PNBRQ.DJMLH.....CKpnbrq.djmlh.....ck
pocketSize = 8
commoner = c
bers = d
archbishop = j
fers = m
shogiKnight = h
lance = l
promotionRegionWhite = *7 *8
promotionRegionBlack = *2 *1
promotionPieceTypes = -
promotedPieceType = p:c m:b h:n l:r
mandatoryPiecePromotion = true
stalemateValue = loss
perpetualCheckIllegal = true
startFen = rnbqkbnr/pppppppp/8/8/8/8/PPPPPPPP/LH1CK1HL[LHMMDJ] w kq - 0 1
pieceDrops = true
whiteDropRegion = *1 *2 *3 *4
blackDropRegion = *5 *6 *7 *8
immobilityIllegal = true
flagPiece = k
flagRegionWhite = *8
flagRegionBlack = *1

# Wildebeest
# https://vchess.club/#/variants/Wildebeest
# Limitations: No flexible castling, no pawn triple steps
[wildebeest:chess]
maxRank = 10
maxFile = k
customPiece1 = c:C
customPiece2 = w:NC
doubleStepRegionWhite = *2 *3
doubleStepRegionBlack = *9 *8
tripleStepRegionWhite = *2
tripleStepRegionBlack = *9
pieceToCharTable = PNBRQ.......C....WKpnbrq.......c....wk
startFen = rnccwkqbbnr/ppppppppppp/11/11/11/11/11/11/PPPPPPPPPPP/RNBBQKWCCNR w KQkq - 0 1
promotionPieceTypes = qw
promotionRegionWhite = *9 *10
promotionRegionBlack = *2 *1
mandatoryPawnPromotion = false
castling = false

# Pandemonium
# A variant that combines drops and powerful pieces, and there is no draw
# https://www.chessvariants.com/rules/pandemonium
[pandemonium]
variantTemplate = shogi
pieceToCharTable = PNBRFSA.UV.+++++++.++Kpnbrfsa.uv.+++++++.++k
maxFile = 9
maxRank = 9
pocketSize = 9
startFen = rnbsksbnr/2a1f1u2/p1p1p1p1p/4v4/9/4V4/P1P1P1P1P/2U1F1A2/RNBSKSBNR[] w - - 0 1
customPiece1 = o:NA
customPiece2 = s:WF
customPiece3 = u:D
customPiece4 = w:DWF
castling = false
pieceDrops = true
capturesToHand = true
immobilityIllegal = true
soldier = p
knight = n
bishop = b
rook = r
king = k
queen = q
commoner = g
dragonHorse = h
bers = d
alfil = a
archbishop = c
chancellor = m
fers = f
wazir = v
centaur = t
promotionRegionWhite = *7 *8 *9
promotionRegionBlack = *3 *2 *1
promotedPieceType = p:g n:o b:h r:d a:c v:m f:q s:w u:t
doubleStep = false
perpetualCheckIllegal = true
nMoveRule = 0
nFoldValue = loss
stalemateValue = loss
flagPiece = k
flagRegionWhite = *9
flagRegionBlack = *1

# 5x5 breakthrough
[breakthrough5:breakthrough]
maxFile = 5
maxRank = 5
startFen = ppppp/ppppp/5/PPPPP/PPPPP w 0 1
flagRegionWhite = *5
flagRegionBlack = *1

# 6x6 breakthrough
[breakthrough6:breakthrough]
maxFile = 6
maxRank = 6
startFen = pppppp/pppppp/6/6/PPPPPP/PPPPPP w 0 1
flagRegionWhite = *6
flagRegionBlack = *1

# 7x7 breakthrough
[breakthrough7:breakthrough]
maxFile = 7
maxRank = 7
startFen = ppppppp/ppppppp/7/7/7/PPPPPPP/PPPPPPP w 0 1
flagRegionWhite = *7
flagRegionBlack = *1

# Mansindam (Pantheon tale)
# A variant that combines drop rule and powerful pieces, and there is no draw
[mansindam]
variantTemplate = shogi
pieceToCharTable = PNBR.Q.CMA.++++...++Kpnbr.q.cma.++++...++k
maxFile = 9
maxRank = 9
pocketSize = 8
startFen = rnbakqcnm/9/ppppppppp/9/9/9/PPPPPPPPP/9/MNCQKABNR[] w - - 0 1
pieceDrops = true
capturesToHand = true
shogiPawn = p
knight = n
bishop = b
rook = r
queen = q
archbishop = c
chancellor = m
amazon = a
king = k
commoner = g
centaur = e
dragonHorse = h
bers = t
customPiece1 = i:BNW
customPiece2 = s:RNF
promotionRegionWhite = *7 *8 *9
promotionRegionBlack = *3 *2 *1
doubleStep = false
castling = false
promotedPieceType = p:g n:e b:h r:t c:i m:s
dropNoDoubled = p
stalemateValue = loss
nMoveRule = 0
nFoldValue = loss
flagPiece = k
flagRegionWhite = *9
flagRegionBlack = *1
immobilityIllegal = true
mandatoryPiecePromotion = true

# Cross derby
# Pawns promote to a knight on the 8th rank. Checkmate or stalemate your opponent to win the game.
# https://www.chess.com/variants/cross-derby
[crossderby:chess]
pieceToCharTable = PN...................Kpn...................k
queen = -
rook = -
bishop = -
startFen = n*nnnn*k/**pppp**/pp4pp/8/8/PP4PP/**PPPP**/K*NNNN*N w - - 0 1
stalemateValue = loss

# Elimination chess
# Eliminate all the opponents' pieces but one to win. No checkmates, capturing is compulsory
# https://www.chess.com/variants/elimination-chess
[elimination:giveaway]
extinctionValue = loss
stalemateValue = loss
extinctionPieceCount = 1

# Hybrid variant of atomic and giveaway
[antiatomic:giveaway]
blastOnCapture = true
castling = false
extinctionOpponentPieceCount = 1

# Hybrid of atomic and Crazyhouse. --> SOLVED
[atomiczh:atomic]
dropChecks = false
pieceDrops = true
capturesToHand = true
pocketSize = 6
castling = false

# Misere Chess
# Get checkmated to win.
# Variant used to run some selfmate analysis http://www.kotesovec.cz/gustav/gustav_alybadix.htm
[misere:chess]
checkmateValue = win

# Chak
# Variant invented by Couch Tomato and inspired in the Mayan civilization
# https://www.pychess.org/variants/chak
[chak]
maxRank = 9
maxFile = 9
rook = r
knight = v
centaur = j
immobile = o
customPiece1 = s:FvW
customPiece2 = q:pQ
customPiece3 = d:mQ2cQ2
customPiece4 = p:fsmWfceF
customPiece5 = k:WF
customPiece6 = w:FvW
startFen = rvsqkjsvr/4o4/p1p1p1p1p/9/9/9/P1P1P1P1P/4O4/RVSJKQSVR w - - 0 1
mobilityRegionWhiteCustomPiece6 = *5 *6 *7 *8 *9
mobilityRegionWhiteCustomPiece3 = *5 *6 *7 *8 *9
mobilityRegionBlackCustomPiece6 = *1 *2 *3 *4 *5
mobilityRegionBlackCustomPiece3 = *1 *2 *3 *4 *5
promotionRegionWhite = *5 *6 *7 *8 *9
promotionRegionBlack = *5 *4 *3 *2 *1
promotionPieceTypes = -
mandatoryPiecePromotion = true
promotedPieceType = p:w k:d
extinctionValue = loss
extinctionPieceTypes = kd
extinctionPseudoRoyal = true
flagPiece = d
flagRegionWhite = e8
flagRegionBlack = e2
nMoveRule = 50
nFoldRule = 3
nFoldValue = draw
stalemateValue = loss

# Chennis
# Variant invented by Couch Tomato, tennis-themed and inspired in Kyoto Shogi
# https://www.pychess.org/variants/chennis
[chennis]
maxRank = 7
maxFile = 7
mobilityRegionWhiteKing = b1 c1 d1 e1 f1 b2 c2 d2 e2 f2 b3 c3 d3 e3 f3 b4 c4 d4 e4 f4
mobilityRegionBlackKing = b4 c4 d4 e4 f4 b5 c5 d5 e5 f5 b6 c6 d6 e6 f6 b7 c7 d7 e7 f7
customPiece1 = p:fmWfceF
cannon = c
commoner = m
fers = f
soldier = s
king = k
bishop = b
knight = n
rook = r
promotionPieceTypes = -
promotedPieceType = p:r f:c s:b m:n
promotionRegionWhite = *1 *2 *3 *4 *5 *6 *7
promotionRegionBlack = *7 *6 *5 *4 *3 *2 *1
startFen = 1fkm3/1p1s3/7/7/7/3S1P1/3MKF1[] w - 0 1
pieceDrops = true
capturesToHand = true
pieceDemotion = true
mandatoryPiecePromotion = true
dropPromoted = true
castling = false
stalemateValue = loss

# Gorogoro+
# 5x6 Shogi
# https://www.pychess.org/variants/gorogoroplus
[gorogoroplus:gorogoro]
startFen = sgkgs/5/1ppp1/1PPP1/5/SGKGS[LNln] w 0 1
lance = l
shogiKnight = n
promotedPieceType = l:g n:g
pieceToCharTable = P....SLN.G.+....+Kp....sln.g.+....+k

# Dragonfly
# Simplified Crazyhouse. Two rules have been removed from the original definition (Removing captured pawns and special pawn promotion). Credits to Procyon for the definition.
# https://en.wikipedia.org/wiki/Dragonfly_(chess_variant)
[dragonfly:chess]
maxFile = 7
maxRank = 7
pocketSize = 7
castlingKingsideFile = f
castlingQueensideFile = b
pieceDrops = true
capturesToHand = true
promotionRegionWhite = *7
promotionRegionBlack = *1
promotionPieceTypes = nbr
doubleStep = false
dropNoDoubled = p
dropNoDoubledCount = 0
startFen = rbbknnr/ppppppp/7/7/7/PPPPPPP/RBBKNNR[] w - - 0 1

# Kamikaze Rooks
# The objective of the game is to lose both rooks. Credits to Procyon for the definition.
# Variant defined in Pychess discord and previously playable with Chessboi bot.
[kamikazerooks:chess]
extinctionValue = win
extinctionPieceTypes = r

# Mounted
# Variant invented by Procyon. Credits to him for the definition.
# Variant defined in Pychess discord and previously playable with Chessboi bot.
[mounted]
maxRank = 7
maxFile = 7
pieceDrops = true
capturesToHand = true
stalemateValue = loss
nFoldValue = loss
extinctionValue = loss
extinctionPseudoRoyal = true
extinctionPieceTypes = k
flagPiece = k
flagRegionWhite = *7
flagRegionBlack = *1
centaur = k
bishop = b
rook = r
cannon = c
customPiece1 = a:mBcpB 
customPiece2 = s:FsfW
startFen = 1cbkra1/2s1s2/7/7/7/2S1S2/1CBKRA1 w - - 0 1

# Racing Chess
# Win by campmate. No checks allowed.
# Variant defined in Pychess discord and previously playable with Chessboi bot.
[racingchess:chess]
flagPiece = k
flagRegionWhite = *8
flagRegionBlack = *1
flagMove = true
checking = false

# Shinobi Mirror
# Symmetric version of Shinobi.
# Variant defined in Pychess discord and previously playable with Chessboi bot.
[shinobimirror:crazyhouse]
commoner = c
bers = d
archbishop = j
fers = m
shogiKnight = h
lance = l
pieceToCharTable = P.....DJMLH.....CKp.....djmlh.....ck
promotionRegionWhite = *7 *8
promotionRegionBlack = *2 *1
promotionPieceTypes = -
promotedPieceType = p:c m:b h:n l:r
mandatoryPiecePromotion = true
stalemateValue = loss
perpetualCheckIllegal = true
startFen = lh1ck1hl/pppppppp/8/8/8/8/PPPPPPPP/LH1CK1HL[LHMMDJlhmmdj] w - - 0 1
capturesToHand = false
whiteDropRegion = *1 *2 *3 *4
blackDropRegion = *5 *6 *7 *8
immobilityIllegal = true
flagPiece = k
flagRegionWhite = *8
flagRegionBlack = *1
castling = false

# Two Kings v2
# Slightly different implementation of Two Kings chess.
# Variant defined in Pychess discord and previously playable with Chessboi bot.
[twokings2:chess]
king = -
commoner = k
extinctionValue = loss
extinctionPseudoRoyal = true
extinctionPieceTypes = k
extinctionPieceCount = 1
startFen = rnbkkbnr/pppppppp/8/8/8/8/PPPPPPPP/RNBKKBNR w - - 0 1

# Anti-Antichess
# Lose at anti-chess to win at anti-antichess.
# Variant defined in Liantichess website. Credits to SriMethan for the definition.
[antiantichess:giveaway]
extinctionValue = loss
stalemateValue = loss
castling = false

# Anti-Minishogi
# Hybrid of antichess and minishogi. This might look like a coffee variant, but it isn't.
# Variant defined in Liantichess website. Credits to SriMethan for the definition.
[antiminishogi:minishogi]
king = -
commoner = k
mustCapture = true
stalemateValue = win
extinctionValue = win
extinctionPieceTypes = *
extinctionPseudoRoyal = false

# Anti-House
# Hybrid of antichess and zh. Antichess is the base variant.
# Variant defined in Liantichess website. Credits to SriMethan for the definition.
[antihouse:giveaway]
pieceDrops = true
capturesToHand = true
pocketSize = 6
castling = false

# Coffee-Race
# Hybrid of rk and antichess --> SOLVED
# Variant defined in Liantichess website. Credits to SriMethan for the definition.
[coffeerace:racingkings]
mustCapture = true

# Epic Atomic
# Atomic with bigger board size and more pieces.
# Variant defined in Liatomic website. Credits to RaviharaV for the definition.
[epicatomic:atomic]
queen = q
bishop = b
knight = n
rook = r
pawn = p
promotionPieceTypes = b
blastOnCapture = true
castling = false
startFen = rnnbqkbnnr/pppppppppp/10/10/10/10/PPPPPPPPPP/RNNBQKBNNR w KQkq - 0 1
maxRank = 8
maxFile = 10
chess960 = false
promotionRegionWhite = *6 *7 *8 *9 *10
promotionRegionBlack = *5 *4 *3 *2 *1
doubleStep = true
castling = false

# Checkmateless chess
# Checks and checkmates can't be played. You have to get your enemy into a position where they are forced to make an illegal move (moving your king into check, checking, and checkmating your enemy are included as illegal moves) to win the variant.
# https://lichess.org/forum/team-variant-testers/checkmateless-chess
[checkmateless:chess]
checking = false
stalemateValue = loss

# Sixth Rank chess
# Reach the sixth rank to win.
# lichess.org/forum/team-variant-testers/sixth-rank-chess
[sixthrank:chess]
flagPiece = p
flagRegionWhite = *6
flagRegionBlack = *3

# Fullmoon chess
# Variant created by moonbay and inspired in Capablanca and Seirawan
# https://lichess.org/forum/team-variant-testers/fullmoon-chess-variant
[fullmoon:chess]
pieceToCharTable = PNBRQ..AC............Kpnbrq..ac............k
archbishop = a
chancellor = c
startFen = rnbqkbnr/pppppppp/8/8/8/8/PPPPPPPP/RNBQKBNR[CAca] w - - 0 1
promotionPieceTypes = qcarbn
pieceDrops = true
whiteDropRegion = *1
blackDropRegion = *8
castling = false
doubleStep = false
stalemateValue = loss

# Crowded Xiangqi
# Chinese Chess on half the board (5 × 9 intersections). Pawns (soldiers) are set to display as archbishops (via pieceToCharTable), so that WinBoard/XBoard won't disappear them on the last rank.
# https://github.com/fairy-stockfish/Fairy-Stockfish/issues/180
[crowdedxiangqi:xiangqi]
pieceToCharTable = .N.R.ABP.K.C...........n.r.abp.k.c..........
maxRank = 5
startFen = rnbakabnr/pcp1p1pcp/9/PCP1P1PCP/RNBAKABNR w - - 0 1
mobilityRegionBlackKing = d3 e3 f3 d4 e4 f4 d5 e5 f5
mobilityRegionBlackFers = d3 e3 f3 d4 e4 f4 d5 e5 f5
mobilityRegionBlackElephant = *1 *2 *3 *4 *5
soldierPromotionRank = 4

# Massacre
# Variant created by Andy Lewicki. Giveaway style but the board is full of pieces. Credits to Mtaktikos for the definition.
# https://brainking.com/en/GameRules?tp=128
[massacre:giveaway]
commoner = -
queen = -
rook = -
bishop = -
knight = -
pawn = -
customPiece1 = q:cQ
customPiece2 = b:cB
customPiece3 = n:cN
customPiece4 = r:cR
startFen = rBbnbqNn/bQrnQRRr/rrqbNqQb/bBNqbNBN/bNRrrrBQ/QRQqRnNB/qBRnnqNQ/BBQnqnRR w - - 0 1
stalemateValue = loss
extinctionValue = loss
extinctionPieceTypes = *
pieceToCharTable = .NBRQ..................nbrq.................

# Backrank
# The objective of the game is to reach the last rank with any of your pieces. Credits to Procyon for the definition
# Variant defined in Pychess discord and previously playable with Chessboi bot.
[backrank:chess]
king = -
commoner = k
castlingKingPiece = k
extinctionValue = loss
extinctionPieceTypes = k
extinctionPseudoRoyal = true
flagPiece = k
promotionPieceTypes = -
promotedPieceType = q:k r:k b:k n:k p:k
mandatoryPiecePromotion = true
flagRegionWhite = *8
flagRegionBlack = *1

# Stardust
# Variant invented by Couch Tomato, spaced-themed and inspired in Star Wars.
# Variant defined in Pychess discord and previously playable with Chessboi bot.
[stardust]
maxRank = 10
maxFile = 9
fers = t
immobile = p
gold = c
customPiece1 = x:mRcW
customPiece2 = d:FvW
customPiece3 = r:mQ2cW
customPiece4 = y:mRcD
customPiece5 = o:WcF
startFen = 3tot3/1p5p1/3XRX3/1d5d1/9/1p1t1t1p1/4d4/9/9/4C4[XXXXYYYYtttttttttd] w - - 0 1
pieceDrops = true
whiteDropRegion = *1 *2 *3 d4 e4 f4 d5 e5 f5 d6 e6 f6 *7 d8 e8 f8 d9 e9 f9 d10 e10 f10
blackDropRegion = a4 b4 c4 g4 h4 i4 a5 b5 c5 g5 h5 i5 a6 b6 c6 g6 h6 i6 a8 b8 c8 g8 h8 i8 a9 b9 c9 g9 h9 i9 a10 b10 c10 g10 h10 i10
castling = false
mobilityRegionWhiteCustomPiece3 = *1 *2 *3 *4 a5 c5 d5 e5 f5 g5 i5 *6 *7 *8 a9 c9 d9 e9 f9 g9 i9 *10
# mobilityRegionBlackCustomPiece3 = b5 b9 h5 h9 
extinctionValue = loss
extinctionPieceTypes = rp
extinctionPseudoRoyal = true
flagPiece = r
flagRegionWhite = e2
nMoveRule = 50
nFoldRule = 3
nFoldValue = draw
stalemateValue = loss

# Cetus
# Variant invented by Couch Tomato, ocean-themed and inspired in whales and other marine mammals.
# Variant defined in Pychess discord and previously playable with Chessboi bot.
[cetus]
maxRank = 9
maxFile = 9
wazir = o
fers = k
customPiece1 = b:mQ3
customPiece2 = n:mF
customPiece3 = p:mW
customPiece4 = h:mB3
customPiece5 = s:mR3
customPiece6 = d:mN
startFen = 9/9/9/1b7/9/9/9/2B6/9[PPNHSDOppnnhhssdo]
pieceDrops = true
extinctionValue = loss
extinctionPieceTypes = b
piecePromotionOnCapture = true
mandatoryPiecePromotion = true
pieceDemotion = true
promotedPieceType = o:k
castling = false
connectN = 5
promotionRegionWhite = *1 *2 *3 *4 *5 *6 *7 *8 *9
promotionRegionBlack = *9 *8 *7 *6 *5 *4 *3 *2 *1

# Chess vs Hoppel-Poppel
# Asymmetrical game, Chess army vs Hoppel Poppel army. Credits to Procyon for the definition.
# Variant defined in Pychess discord and previously playable with Chessboi bot.
[chessvshp:chess]
soldier = s
king = k
bishop = b
knight = n
rook = r
promotionPieceTypes = -
knibis = i
biskni = j
promotionPieceTypes = nbrqij
pieceToCharTable = PNBRQ.......IJ.......Kpnbrq.......ij.......k
startFen = rijqkjir/pppppppp/8/8/8/8/PPPPPPPP/RNBQKBNR w KQkq - 0 1

# Orda vs Empire
# Asymmetrical game, Empire army vs Orda army. Empire (as Black again), no Soldiers, 8 x Imperial Pawns but on the 3rd rank. Empire rules in place. Yurt is a mNcK. Credits to Procyon for the definition.
# Variant defined in Pychess discord and previously playable with Chessboi bot.
[ordavsempire:chess]
centaur = h
knibis = a
kniroo = l
customPiece1 = e:mQcN
customPiece2 = c:mQcB
customPiece3 = t:mQcR
customPiece4 = d:mQcK
customPiece5 = y:mNcK
promotionPieceTypes = qh
startFen = tecdkcet/8/pppppppp/8/8/PPPPPPPP/8/LHAYKAHL w - - 0 1
stalemateValue = loss
nFoldValue = loss
flagPiece = k
flagRegionWhite = *8
flagRegionBlack = *1
flyingGeneral = true
pieceToCharTable = P...Q..AH..ECTDY....LKp...q..ah..ectdy....lk

# Atomic duck chess
# Atomic + duck chess hybrid.
# Playable as a custom variant in chess.com
[atomicduck:atomic]
wallingRule = duck
stalemateValue = win

#https://www.chessvariants.com/diffmove.dir/checkers.html
[forward:chess]
pieceToCharTable = PNBRQGE......S.F..LKpnbrqge......s.f..lk
#pieces move only forward. Not even sideways, so no castling.
castling = false
#I tried to pick letters that would remind people of the full piece.
startFen = lesfgsel/pppppppp/8/8/8/8/PPPPPPPP/LESFGSEL w KQkq - 0 1
lance = l
customPiece1 = g:fFfW
customPiece2 = e:ffNfsN
customPiece3 = s:fB
customPiece4 = f:fBfR
promotedPieceType = l:r e:n s:b f:q g:k
#since the king changes forms, should be an extinction variant
extinctionValue = loss
extinctionPieceTypes = kg
extinctionPseudoRoyal = true

[kono]
maxRank = 5
maxFile = e
customPiece1 = p:mF
startFen = ppppp/p3p/5/P3P/PPPPP w - - 0 1
flagPiece = p
flagRegionWhite = a5 b5 c5 d5 e5 a4 e4
flagRegionBlack = a1 b1 c1 d1 e1 a2 e2
flagPieceCount = 7
flagPieceBlockedWin = true
nFoldRule = 0
nMoveRule = 0

#https://www.chessvariants.com/large.dir/xhess.html
[xhess:chess]
pieceToCharTable = HNBRQ......CI........Khnbrq......ci........k
maxRank = 10
maxFile = j
promotionRegionWhite = *10
promotionPieceTypes = nbrqci
flagPiece = k
flagRegionWhite = *10
flagRegionBlack = *1
pawnTypes = h
cannon = c
customPiece1 = i:NN
customPiece2 = h:mfWcfFfhmnN
startFen = r8r/3nkqn3/hcb1ii1bch/1hhhhhhhh1/10/10/1HHHHHHHH1/HCB1II1BCH/3NKQN3/R8R
#technically not needed because of initial setup
##enPassantRegion = -
##castling = false

#https://boardgamegeek.com/boardgame/32/buffalo-chess
[buffalo]
pieceToCharTable = B...D................Cb...d................c
maxRank = 7
maxFile = k
customPiece1 = b:mfW
customPiece2 = c:K
customPiece3 = d:mQ
startFen = bbbbbbbbbbb/11/11/11/11/3DDCDD3/11 w - - 0 1
flagPiece = b
flagRegionBlack = *1
mobilityRegionWhiteCustomPiece2 = *2 *3 *4 *5 *6
mobilityRegionWhiteCustomPiece3 = *2 *3 *4 *5 *6
stalemateValue = loss

#https://www.zillions-of-games.com/cgi-bin/zilligames/submissions.cgi?do=show;id=1596
[knights-halma]
maxRank = 8
maxFile = h
customPiece1 = n:mN
startFen = 5nnn/5nnn/5nnn/8/8/NNN5/NNN5/NNN5 w
flagPiece = n
flagRegionWhite = f8 g8 h8 f7 g7 h7 g6 g6 h8
flagRegionBlack = a3 b3 c3 a2 b2 c2 a1 b1 c1
flagPieceCount = 9
stalemateValue = loss
nFoldRule = 2
nFoldValue = loss
nMoveRule = 0

#https://www.zillions-of-games.com/cgi-bin/zilligames/submissions.cgi/76202?do=show;id=83
#pawns can be caught in the blast in this one
[allexplodeatomic:nocheckatomic]
pawn = -
customPiece1 = p:fmWfceFifmnD
pawnTypes = p

#https://en.wikipedia.org/wiki/Hexapawn
#black wins
[hexapawn]
maxRank = 3
maxFile = c
startFen = ppp/3/PPP w
flagPiece = p
flagRegionWhite = *3
flagRegionBlack = *1
customPiece1 = p:mfWcfF
stalemateValue = loss

#https://ludii.games/details.php?keyword=1D%20Chess
#white wins
[1d-chess:chess]
maxRank = 1
maxFile = h
customPiece1 = n:D
startFen = KNR2rnk w

#https://ludii.games/details.php?keyword=T%27uk%20T%27uk
#The implementation on Ludii doesn't match the description. Ludii implements a Wazir, while the translated description is of a forwards and backwards (non-capturing) Rook.
#black wins
[tuktuk]
maxRank = 6
maxFile = f
customPiece1 = w:mvR
startFen = wwwwww/6/6/6/6/WWWWWW w
stalemateValue = loss
nFoldRule=0
nMoveRule=0

#https://ludii.games/details.php?keyword=Aralzaa
#possibly missing rules
#draw
[aralzaa]
maxRank = 3
maxFile = c
customPiece1 = n:mN
startFen = nnn/3/NNN w
flagPiece = n
flagRegionWhite = *3
flagRegionBlack = *1
flagPieceCount = 3
nFoldRule=0
nMoveRule=0

#https://ludii.games/variantDetails.php?keyword=Bajr&variant=1036
#Some ludii players speculate that it might be missing rules:
#https://ludii.games/forums/showthread.php?tid=762&highlight=bajr
#https://ludii.games/forums/showthread.php?tid=364&highlight=bajr
#but after looking at the translated description, the answer is, the pieces can't move backwards (they have the 3 moves that advance toward the goal).
#white wins
[bajr]
maxRank = 6
maxFile = f
customPiece1 = p:mfrWmrfF
startFen = 4pp/5p/6/6/P5/PP4 w
flagPiece = p
flagRegionWhite = e6 f6 f5
flagRegionBlack = a1 a2 b1
flagPieceCount = 3
nMoveRule=0

#https://ludii.games/details.php?keyword=Lewthwaite%27s%20Game
#black wins
[lewthwaite]
maxRank = 5
maxFile = e
customPiece1 = w:mW
startFen = wWwWw/WwWwW/wW1Ww/WwWwW/wWwWw w
stalemateValue = loss
nMoveRule = 0

[picaria:tictactoe]
#Known under multiple names but using the name from Wikipedia.
#https://ludii.games/details.php?keyword=Picaria https://en.wikipedia.org/wiki/Picaria
#https://ludii.games/details.php?keyword=Les%20Pendus
#https://ludii.games/details.php?keyword=Wure%20Dune
#https://ludii.games/details.php?keyword=Djara-Badakh
#https://ludii.games/details.php?keyword=Tuk%20Tak
customPiece1 = p:mKmNmAmD
#moves anywhere on the board, KNAD is an list of all possible moves on a 3x3
startFen = 3/3/3[PPPppp] w - - 0 1
mustDrop = true
nMoveRule = 0
nFoldRule = 0

[nineholes:picaria]
#https://ludii.games/details.php?keyword=Nine%20Holes https://en.wikipedia.org/wiki/Nine_Holes
#https://ludii.games/details.php?keyword=San-Noku-Narabe
#https://ludii.games/details.php?keyword=Driesticken
#https://ludii.games/details.php?keyword=Akidada
#https://ludii.games/details.php?keyword=Dris%20at-Talata
connectDiagonal = false

#https://ludii.games/details.php?keyword=Tic-Tac-Chess
[tictacchess:picaria]
startFen = 3/3/3[KQRkqr] w - - 0 1
customPiece1 = k:mKmgQ
customPiece2 = q:mQmgQ
customPiece3 = r:mRmgQ

[asimplegame]
#https://ludii.games/details.php?keyword=A%20Simple%20Game
maxRank = 4
maxFile = d
customPiece1 = p:mW
connectN = 3
startFen = pPpP/4/4/PpPp w - - 0 1
nMoveRule = 0
#according to Jan's own Zillions file, any repetition is a draw
nFoldRule = 2

[alapo:chess]
#https://www.chessvariants.org/small.dir/alapo.html
pieceToCharTable = ..BRQ.........FW.....K..brq.........fw.....k
maxRank = 6
maxFile = f
wazir = w
fers = f
king = -
commoner = k
startFen = rbqqbr/wfkkfw/6/6/WFKKFW/RBQQBR
flagRegionWhite = *6
flagRegionBlack = *1
flagPieceSafe = true
flagMove = true
stalemateValue = loss
nMoveRule = 0
nFoldRule = 0

[rooksquare:chess]
#https://www.chessvariants.com/diffobjective.dir/rooksquare.html
flagRegionWhite = a8 h8
flagRegionBlack = a1 h1

[allqueenschess]
#https://boardgamegeek.com/boardgame/34948/all-queens-chess
maxRank = 5
maxFile = e
startFen = qQqQq/5/Q3q/5/QqQqQ
customPiece1 = q:mQ
connectN = 4
nMoveRule = 0
nFoldRule = 0

#https://www.ludii.games/details.php?keyword=Capture%20the%20Queen
[capturethequeen]
startFen = 3q4/8/8/8/8/8/8/1QQ1QQ2
queen = q
extinctionPieceTypes = q
nFoldRule = 0
#default #nMoveRule = 50
materialCounting = blackdrawodds

#https://www.zillions-of-games.com/cgi-bin/zilligames/submissions.cgi?do=show;id=732
[river:chess]
king = -
commoner = k
castlingKingPiece = k
flagPiece = *
flagRegionWhite = *8
flagRegionBlack = *1

#https://www.zillions-of-games.com/cgi-bin/zilligames/submissions.cgi?do=show;id=237
[cowboys:amazons]
maxRank = 7
maxFile = g
customPiece1 = n:mN
pieceToCharTable = .N.....................n....................
startFen = 2n1n2/7/n5n/7/N5N/7/2N1N2 w - - 0 1

#https://www.zillions-of-games.com/cgi-bin/zilligames/submissions.cgi?do=show;id=1813
[dragon-chess:chess]
customPiece1 = b:BK
customPiece2 = n:NK
customPiece3 = p:KifmnD
customPiece4 = r:RK
castlingRookPieces = r
pawnTypes = p

[annexation:flipello]
maxRank = 10
maxFile = 10
startFen = ***4***/***4***/***4***/10/4pP4/4Pp4/10/***4***/***4***/***4***[PPPPPPPPPPPPPPPPPPPPPPPPPPPPPPpppppppppppppppppppppppppppppp] w 0 1

#https://www.chessvariants.com/shogivariants.dir/cannonshogi.html
[cannonshogi:shogi]
dropNoDoubled = -
shogiPawnDropMateIllegal = false
soldier = p
cannon = u
customPiece1 = a:pR
customPiece2 = c:mBcpB
customPiece3 = i:pB
customPiece4 = w:mRpRFAcpR
customPiece5 = f:mBpBWDcpB
promotedPieceType = u:w a:w c:f i:f
startFen = lnsgkgsnl/1rci1uab1/p1p1p1p1p/9/9/9/P1P1P1P1P/1BAU1ICR1/LNSGKGSNL[-] w 0 1

#https://www.chessvariants.com/difftaking.dir/deadsquare.html
[nuclear:atomic]
#define a piece that looks exactly like a pawn, but is not one. Takes care of major differences:
#1. Pawns can be petrified.
#2. Pawns can be destroyed by explosions.
pawn = -
customPiece1 = p:fmWfceFifmnD
pawnTypes = p
petrifyOnCaptureTypes = pnbrq
enPassantRegion = -

#https://en.wikipedia.org/wiki/Nim
#FSF can be used to analyse Nim. The number of empty squares between the pieces is the number of items in the stack,
#the number in the custom piece is the number of items you can nim. This is the popular 1-3-5-7 stacks layout.
[nim]
maxRank = 9
maxFile = d
#if the Nim variant has special rules, ie.nimming<=3 pieces then:
#customPiece1 = p:mfR3
customPiece1 = p:mfR
startFen = 3p/4/2p1/4/1p2/4/p3/4/PPPP
stalemateValue = loss

#https://www.ludii.games/details.php?keyword=Roll-Ing%20to%20Four
[roll-ing-to-four]
maxRank = 10
maxFile = d
customPiece1 = p:mfFmfW
startFen = 1ppp/4/4/4/1PPP/ppp1/4/4/4/PPP1
connectN = 4

#https://www.ludii.games/details.php?keyword=Quad%20Wrangle
[quadwrangle:ataxx]
#different sources give different info on whether it is a 7x7 or 8x8 board.
#7x7 is below
maxRank = 8
maxFile = 8
startFen = 1PPPPPP1/p6P/p6P/p6P/p6P/p6P/p6P/1pppppp1
customPiece1 = p:mQ
flipEnclosedPieces = quadwrangle
#override rule from ataxx since drops can be done freely
enclosingDrop = none

[quadwrangle7x7:quadwrangle]
maxRank = 7
maxFile = 7
startFen = 1PPPPP1/p5P/p5P/p5P/p5P/p5P/1ppppp1

#https://www.ludii.games/details.php?keyword=Crusade
[crusade:quadwrangle]
startFen = PpPpPpPp/pPpPpPpP/PpPpPpPp/pPpPpPpP/PpPpPpPp/pPpPpPpP/PpPpPpPp/pPpPpPpP
customPiece1 = p:cK
flipEnclosedPieces = ataxx
pieceDrops = false
passOnStalemate = false

#https://www.ludii.games/details.php?keyword=Snort
#also known as Cats & Dogs
[snort:ataxx]
immobile = p
startFen = 8/8/8/8/8/8/8/8
enclosingDrop = snort
flipEnclosedPieces = none
maxRank = 8
maxFile = 8
passOnStalemate = false
stalematePieceCount = false

#https://www.chess.com/variants/blackletter-chess
[blackletter:chess]
pieceToCharTable = PNBRQ.......E...M...HKpnbrq.......e...m...hk
maxRank = 10
maxFile = 9
promotionRegionWhite = *10
promotionRegionBlack = *1
archbishop = e
chancellor = m
centaur = h
startFen = 1ebq1meb1/rn2k2nr/ppppppppp/9/9/9/9/PPPPPPPPP/RN2K2NR/1EBQ1MEB1[HHhh] w KQkq - 0 1
promotionPieceTypes = behmnqr
doubleStepRegionWhite = *3
doubleStepRegionBlack = *8
pieceDrops = true
castlingRank = 2

#https://www.chessvariants.com/winning.dir/castle.html
[castle:chess]
castlingWins = q

#https://github.com/yagu0/vchess/blob/master/client/src/translations/rules/Squatter1/en.pug
[squatter:chess]
flagRegionWhite = *8
flagRegionBlack = *1
flagPieceSafe = true

[opposite-castling:chess]
oppositeCastling = true

# A Kyoto Shogi variant with a left/right theme.
[gethenian]
maxRank = 7
maxFile = 7
king = -
customPiece1 = k:K
customPiece2 = q:mW
customPiece3 = b:lfrbB
customPiece4 = i:rflbB
customPiece5 = r:lrR
customPiece6 = n:hlN
customPiece7 = t:hrN
customPiece8 = m:WfF
customPiece9 = s:FfW
startFen = 2ikb2/2mnm2/7/7/7/2MNM2/2B+KI2[] w - - 0 1
promotionPieceTypes = -
promotedPieceType = k:q b:r i:r n:t m:s
promotionRegionWhite = *1 *2 *3 *4 *5 *6 *7
promotionRegionBlack = *7 *6 *5 *4 *3 *2 *1
mandatoryPiecePromotion = true
pieceDemotion = true
pieceDrops = true
capturesToHand = true
dropPromoted = true
immobilityIllegal = false
extinctionValue = loss
extinctionPieceTypes = kq
extinctionPseudoRoyal = true
stalemateValue = loss

<<<<<<< HEAD
#https://www.chessvariants.com/rules/ajax-orthodox-chess
[ajax-orthodox:chess]
pieceToCharTable = PNBRQ.............MKpnbrq.............mk
customPiece1 = r:RmF
customPiece2 = n:NmK
customPiece3 = b:BmW
customPiece1 = m:KAD
promotionPieceTypes = mqnbr
startFen = rnbqkbnr/pppppppp/8/8/8/8/PPPPPPPP/RNBQKBNR[MMmm] w KQkq - 0 1
pieceDrops = true
whiteDropRegion = *1
blackDropRegion = *8

#https://www.chessvariants.com/small.dir/petty.html
[petty:chess]
maxRank = 6
maxFile = 5
startFen = qkbnr/ppppp/5/5/PPPPP/QKBNR w - 0 1
castling = false
doubleStep = false
promotionRegionWhite = *6

#https://www.chessvariants.com/small.dir/haynie.html
[haynie:chess]
maxRank = 6
maxFile = 6
startFen = rbqkbr/pppppp/6/6/PPPPPP/RBQKBR w KQkq - 0 1
doubleStep = false
promotionPieceTypes = rbq
castlingQueensideFile = c
castlingKingsideFile = e
promotionRegionWhite = *6
=======
#https://www.chessvariants.com/boardrules.dir/atlantis.html
[atlantis:chess]
wallingRule = edge
#not ready yet. Other wall variants are "move and wall", this is "move or wall".
#need to figure out way to do this ie. write code for:
#wallOrMove = true
>>>>>>> b8274a7a
<|MERGE_RESOLUTION|>--- conflicted
+++ resolved
@@ -1772,7 +1772,13 @@
 extinctionPseudoRoyal = true
 stalemateValue = loss
 
-<<<<<<< HEAD
+#https://www.chessvariants.com/boardrules.dir/atlantis.html
+[atlantis:chess]
+wallingRule = edge
+#not ready yet. Other wall variants are "move and wall", this is "move or wall".
+#need to figure out way to do this ie. write code for:
+#wallOrMove = true
+
 #https://www.chessvariants.com/rules/ajax-orthodox-chess
 [ajax-orthodox:chess]
 pieceToCharTable = PNBRQ.............MKpnbrq.............mk
@@ -1804,12 +1810,4 @@
 promotionPieceTypes = rbq
 castlingQueensideFile = c
 castlingKingsideFile = e
-promotionRegionWhite = *6
-=======
-#https://www.chessvariants.com/boardrules.dir/atlantis.html
-[atlantis:chess]
-wallingRule = edge
-#not ready yet. Other wall variants are "move and wall", this is "move or wall".
-#need to figure out way to do this ie. write code for:
-#wallOrMove = true
->>>>>>> b8274a7a
+promotionRegionWhite = *6