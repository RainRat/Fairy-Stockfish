/*
  Stockfish, a UCI chess playing engine derived from Glaurung 2.1
  Copyright (C) 2004-2008 Tord Romstad (Glaurung author)
  Copyright (C) 2008-2015 Marco Costalba, Joona Kiiski, Tord Romstad
  Copyright (C) 2015-2020 Marco Costalba, Joona Kiiski, Gary Linscott, Tord Romstad

  Stockfish is free software: you can redistribute it and/or modify
  it under the terms of the GNU General Public License as published by
  the Free Software Foundation, either version 3 of the License, or
  (at your option) any later version.

  Stockfish is distributed in the hope that it will be useful,
  but WITHOUT ANY WARRANTY; without even the implied warranty of
  MERCHANTABILITY or FITNESS FOR A PARTICULAR PURPOSE.  See the
  GNU General Public License for more details.

  You should have received a copy of the GNU General Public License
  along with this program.  If not, see <http://www.gnu.org/licenses/>.
*/

#ifndef TT_H_INCLUDED
#define TT_H_INCLUDED

#include "misc.h"
#include "types.h"

/// TTEntry struct is the 12 bytes transposition table entry, defined as below:
///
/// move       32 bit
/// key        16 bit
/// value      16 bit
/// eval value 16 bit
/// generation  5 bit
/// pv node     1 bit
/// bound type  2 bit
/// depth       8 bit

struct TTEntry {

  Move  move()  const { return (Move )move32; }
  Value value() const { return (Value)value16; }
  Value eval()  const { return (Value)eval16; }
  Depth depth() const { return (Depth)depth8 + DEPTH_OFFSET; }
  bool is_pv()  const { return (bool)(genBound8 & 0x4); }
  Bound bound() const { return (Bound)(genBound8 & 0x3); }
  void save(Key k, Value v, bool pv, Bound b, Depth d, Move m, Value ev);

private:
  friend class TranspositionTable;

  uint32_t move32;
  uint16_t key16;
  int16_t  value16;
  int16_t  eval16;
  uint8_t  genBound8;
  uint8_t  depth8;
};


/// A TranspositionTable is an array of Cluster, of size clusterCount. Each
/// cluster consists of ClusterSize number of TTEntry. Each non-empty TTEntry
/// contains information on exactly one position. The size of a Cluster should
/// divide the size of a cache line for best performance,
/// as the cacheline is prefetched when possible.

class TranspositionTable {

<<<<<<< HEAD
  static constexpr int ClusterSize = 5;
=======
  static constexpr int ClusterSize = 3;
  static constexpr int ClustersPerSuperCluster = 256;
>>>>>>> 4d657618

  struct Cluster {
    TTEntry entry[ClusterSize];
    char padding[4]; // Pad to 64 bytes
  };

  static_assert(sizeof(Cluster) == 64, "Unexpected Cluster size");

public:
 ~TranspositionTable() { aligned_ttmem_free(mem); }
  void new_search() { generation8 += 8; } // Lower 3 bits are used by PV flag and Bound
  TTEntry* probe(const Key key, bool& found) const;
  int hashfull() const;
  void resize(size_t mbSize);
  void clear();

  TTEntry* first_entry(const Key key) const {

    // The index is computed from
    // Idx = (K48 * SCC) / 2^40, with K48 the 48 lowest bits swizzled.

    const uint64_t firstTerm =  uint32_t(key) * uint64_t(superClusterCount);
    const uint64_t secondTerm = (uint16_t(key >> 32) * uint64_t(superClusterCount)) >> 16;

    return &table[(firstTerm + secondTerm) >> 24].entry[0];
  }

private:
  friend struct TTEntry;

  size_t superClusterCount;
  Cluster* table;
  void* mem;
  uint8_t generation8; // Size must be not bigger than TTEntry::genBound8
};

extern TranspositionTable TT;

#endif // #ifndef TT_H_INCLUDED<|MERGE_RESOLUTION|>--- conflicted
+++ resolved
@@ -65,12 +65,8 @@
 
 class TranspositionTable {
 
-<<<<<<< HEAD
   static constexpr int ClusterSize = 5;
-=======
-  static constexpr int ClusterSize = 3;
   static constexpr int ClustersPerSuperCluster = 256;
->>>>>>> 4d657618
 
   struct Cluster {
     TTEntry entry[ClusterSize];
