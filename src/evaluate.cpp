--- conflicted
+++ resolved
@@ -544,7 +544,7 @@
             if (pos.count<KING>(Us))
             score -= KingProtector[Pt == BISHOP] * distance(pos.square<KING>(Us), s);
 
-            if constexpr (Pt == BISHOP)
+            if (Pt == BISHOP)
             {
                 // Penalty according to the number of our pawns on the same color square as the
                 // bishop, bigger when the center files are blocked with pawns and smaller
@@ -576,7 +576,7 @@
             }
         }
 
-        if constexpr (Pt == ROOK)
+        if (Pt == ROOK)
         {
             // Bonuses for rook on a (semi-)open or closed file
             if (pos.is_on_semiopen_file(Us, s))
@@ -603,7 +603,7 @@
             }
         }
 
-        if constexpr (Pt == QUEEN)
+        if (Pt == QUEEN)
         {
             // Penalty if any relative pin or discovered attack against the queen
             Bitboard queenPinners;
@@ -1137,14 +1137,10 @@
     int weight = pos.count<ALL_PIECES>(Us) - 3 + std::min(pe->blocked_count(), 9);
     Score score = make_score(bonus * weight * weight / 16, 0);
 
-<<<<<<< HEAD
     if (pos.capture_the_flag(Us))
         score += make_score(200, 200) * popcount(behind & safe & pos.capture_the_flag(Us));
 
-    if (T)
-=======
     if constexpr (T)
->>>>>>> 70a818cb
         Trace::add(SPACE, Us, score);
 
     return score;
@@ -1318,7 +1314,6 @@
   template<Tracing T>
   Value Evaluation<T>::winnable(Score score) const {
 
-<<<<<<< HEAD
     // No initiative bonus for extinction variants
     int complexity = 0;
     bool pawnsOnBothFlanks = true;
@@ -1326,11 +1321,7 @@
     {
     int outflanking = !pos.count<KING>(WHITE) || !pos.count<KING>(BLACK) ? 0
                      :  distance<File>(pos.square<KING>(WHITE), pos.square<KING>(BLACK))
-                      - distance<Rank>(pos.square<KING>(WHITE), pos.square<KING>(BLACK));
-=======
-    int outflanking =  distance<File>(pos.square<KING>(WHITE), pos.square<KING>(BLACK))
                     + int(rank_of(pos.square<KING>(WHITE)) - rank_of(pos.square<KING>(BLACK)));
->>>>>>> 70a818cb
 
         pawnsOnBothFlanks =   (pos.pieces(PAWN) & QueenSide)
                             && (pos.pieces(PAWN) & KingSide);
@@ -1534,8 +1525,7 @@
   {
       // Scale and shift NNUE for compatibility with search and classical evaluation
       auto  adjusted_NNUE = [&](){
-<<<<<<< HEAD
-         int mat = pos.non_pawn_material() + PawnValueMg * pos.count<PAWN>();
+         int mat = pos.non_pawn_material() + 2 * PawnValueMg * pos.count<PAWN>();
          int v2 = VALUE_ZERO;
          if (pos.check_counting())
          {
@@ -1543,11 +1533,7 @@
              v2 =  mat / (30 * pos.checks_remaining( us))
                  - mat / (30 * pos.checks_remaining(~us));
          }
-         return NNUE::evaluate(pos) * (679 + mat / 32) / 1024 + Tempo + v2;
-=======
-         int mat = pos.non_pawn_material() + 2 * PawnValueMg * pos.count<PAWN>();
-         return NNUE::evaluate(pos) * (641 + mat / 32 - 4 * pos.rule50_count()) / 1024 + Tempo;
->>>>>>> 70a818cb
+         return NNUE::evaluate(pos) * (641 + mat / 32 - 4 * pos.rule50_count()) / 1024 + Tempo + v2;
       };
 
       // If there is PSQ imbalance use classical eval, with small probability if it is small
