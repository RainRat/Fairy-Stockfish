/*
  Stockfish, a UCI chess playing engine derived from Glaurung 2.1
  Copyright (C) 2004-2008 Tord Romstad (Glaurung author)
  Copyright (C) 2008-2015 Marco Costalba, Joona Kiiski, Tord Romstad
  Copyright (C) 2015-2020 Marco Costalba, Joona Kiiski, Gary Linscott, Tord Romstad

  Stockfish is free software: you can redistribute it and/or modify
  it under the terms of the GNU General Public License as published by
  the Free Software Foundation, either version 3 of the License, or
  (at your option) any later version.

  Stockfish is distributed in the hope that it will be useful,
  but WITHOUT ANY WARRANTY; without even the implied warranty of
  MERCHANTABILITY or FITNESS FOR A PARTICULAR PURPOSE.  See the
  GNU General Public License for more details.

  You should have received a copy of the GNU General Public License
  along with this program.  If not, see <http://www.gnu.org/licenses/>.
*/

#include <algorithm>
#include <cassert>
#include <cstring>   // For std::memset
#include <iomanip>
#include <sstream>

#include "bitboard.h"
#include "evaluate.h"
#include "material.h"
#include "pawns.h"
#include "thread.h"
#include "uci.h"

namespace Trace {

  enum Tracing { NO_TRACE, TRACE };

  enum Term { // The first PIECE_TYPE_NB entries are reserved for PieceType
    MATERIAL = PIECE_TYPE_NB, IMBALANCE, MOBILITY, THREAT, PASSED, SPACE, VARIANT, WINNABLE, TOTAL, TERM_NB
  };

  Score scores[TERM_NB][COLOR_NB];

  double to_cp(Value v) { return double(v) / PawnValueEg; }

  void add(int idx, Color c, Score s) {
    scores[idx][c] = s;
  }

  void add(int idx, Score w, Score b = SCORE_ZERO) {
    scores[idx][WHITE] = w;
    scores[idx][BLACK] = b;
  }

  std::ostream& operator<<(std::ostream& os, Score s) {
    os << std::setw(5) << to_cp(mg_value(s)) << " "
       << std::setw(5) << to_cp(eg_value(s));
    return os;
  }

  std::ostream& operator<<(std::ostream& os, Term t) {

    if (t == MATERIAL || t == IMBALANCE || t == WINNABLE || t == TOTAL)
        os << " ----  ----"    << " | " << " ----  ----";
    else
        os << scores[t][WHITE] << " | " << scores[t][BLACK];

    os << " | " << scores[t][WHITE] - scores[t][BLACK] << "\n";
    return os;
  }
}

using namespace Trace;

namespace {

  // Threshold for lazy and space evaluation
  constexpr Value LazyThreshold  = Value(1400);
  constexpr Value SpaceThreshold = Value(12222);

  // KingAttackWeights[PieceType] contains king attack weights by piece type
  constexpr int KingAttackWeights[PIECE_TYPE_NB] = { 0, 0, 81, 52, 44, 10, 40 };

  // Penalties for enemy's safe checks
  constexpr int QueenSafeCheck  = 772;
  constexpr int RookSafeCheck   = 1084;
  constexpr int BishopSafeCheck = 645;
  constexpr int KnightSafeCheck = 792;

  constexpr int OtherSafeCheck  = 600;

#define S(mg, eg) make_score(mg, eg)

  // MobilityBonus[PieceType-2][attacked] contains bonuses for middle and end game,
  // indexed by piece type and number of attacked squares in the mobility area.
  constexpr Score MobilityBonus[][4 * RANK_NB] = {
    { S(-62,-81), S(-53,-56), S(-12,-31), S( -4,-16), S(  3,  5), S( 13, 11), // Knight
      S( 22, 17), S( 28, 20), S( 33, 25) },
    { S(-48,-59), S(-20,-23), S( 16, -3), S( 26, 13), S( 38, 24), S( 51, 42), // Bishop
      S( 55, 54), S( 63, 57), S( 63, 65), S( 68, 73), S( 81, 78), S( 81, 86),
      S( 91, 88), S( 98, 97) },
    { S(-60,-78), S(-20,-17), S(  2, 23), S(  3, 39), S(  3, 70), S( 11, 99), // Rook
      S( 22,103), S( 31,121), S( 40,134), S( 40,139), S( 41,158), S( 48,164),
      S( 57,168), S( 57,169), S( 62,172) },
    { S(-30,-48), S(-12,-30), S( -8, -7), S( -9, 19), S( 20, 40), S( 23, 55), // Queen
      S( 23, 59), S( 35, 75), S( 38, 78), S( 53, 96), S( 64, 96), S( 65,100),
      S( 65,121), S( 66,127), S( 67,131), S( 67,133), S( 72,136), S( 72,141),
      S( 77,147), S( 79,150), S( 93,151), S(108,168), S(108,168), S(108,171),
      S(110,182), S(114,182), S(114,192), S(116,219) }
  };
  constexpr Score MaxMobility  = S(150, 200);
  constexpr Score DropMobility = S(10, 10);

  // RookOnFile[semiopen/open] contains bonuses for each rook when there is
  // no (friendly) pawn on the rook file.
  constexpr Score RookOnFile[] = { S(19, 7), S(48, 29) };

  // ThreatByMinor/ByRook[attacked PieceType] contains bonuses according to
  // which piece type attacks which one. Attacks on lesser pieces which are
  // pawn-defended are not considered.
  constexpr Score ThreatByMinor[PIECE_TYPE_NB] = {
    S(0, 0), S(5, 32), S(57, 41), S(77, 56), S(88, 119), S(79, 161)
  };

  constexpr Score ThreatByRook[PIECE_TYPE_NB] = {
    S(0, 0), S(3, 46), S(37, 68), S(42, 60), S(0, 38), S(58, 41)
  };

  // PassedRank[Rank] contains a bonus according to the rank of a passed pawn
  constexpr Score PassedRank[RANK_NB] = {
    S(0, 0), S(10, 28), S(17, 33), S(15, 41), S(62, 72), S(168, 177), S(276, 260)
  };

  // KingProximity contains a penalty according to distance from king
  constexpr Score KingProximity = S(2, 4);
  constexpr Score EndgameKingProximity = S(0, 10);

  // Assorted bonuses and penalties
  constexpr Score BishopPawns         = S(  3,  7);
  constexpr Score BishopOnKingRing    = S( 24,  0);
  constexpr Score BishopXRayPawns     = S(  4,  5);
  constexpr Score CorneredBishop      = S( 50, 50);
  constexpr Score FlankAttacks        = S(  8,  0);
  constexpr Score Hanging             = S( 69, 36);
  constexpr Score BishopKingProtector = S(  6,  9);
  constexpr Score KnightKingProtector = S(  8,  9);
  constexpr Score KnightOnQueen       = S( 16, 11);
  constexpr Score LongDiagonalBishop  = S( 45,  0);
  constexpr Score MinorBehindPawn     = S( 18,  3);
  constexpr Score KnightOutpost       = S( 56, 36);
  constexpr Score BishopOutpost       = S( 30, 23);
  constexpr Score ReachableOutpost    = S( 31, 22);
  constexpr Score PassedFile          = S( 11,  8);
  constexpr Score PawnlessFlank       = S( 17, 95);
  constexpr Score RestrictedPiece     = S(  7,  7);
  constexpr Score RookOnKingRing      = S( 16,  0);
  constexpr Score RookOnQueenFile     = S(  5,  9);
  constexpr Score SliderOnQueen       = S( 59, 18);
  constexpr Score ThreatByKing        = S( 24, 89);
  constexpr Score ThreatByPawnPush    = S( 48, 39);
  constexpr Score ThreatBySafePawn    = S(173, 94);
  constexpr Score TrappedRook         = S( 55, 13);
  constexpr Score WeakQueen           = S( 51, 14);
  constexpr Score WeakQueenProtection = S( 15,  0);

#undef S

  // Evaluation class computes and stores attacks tables and other working data
  template<Tracing T>
  class Evaluation {

  public:
    Evaluation() = delete;
    explicit Evaluation(const Position& p) : pos(p) {}
    Evaluation& operator=(const Evaluation&) = delete;
    Value value();

  private:
    template<Color Us> void initialize();
    template<Color Us> Score pieces(PieceType Pt);
    template<Color Us> Score hand(PieceType pt);
    template<Color Us> Score king() const;
    template<Color Us> Score threats() const;
    template<Color Us> Score passed() const;
    template<Color Us> Score space() const;
    template<Color Us> Score variant() const;
    Value winnable(Score score) const;

    const Position& pos;
    Material::Entry* me;
    Pawns::Entry* pe;
    Bitboard mobilityArea[COLOR_NB];
    Score mobility[COLOR_NB] = { SCORE_ZERO, SCORE_ZERO };

    // attackedBy[color][piece type] is a bitboard representing all squares
    // attacked by a given color and piece type. Special "piece types" which
    // is also calculated is ALL_PIECES.
    Bitboard attackedBy[COLOR_NB][PIECE_TYPE_NB];

    // attackedBy2[color] are the squares attacked by at least 2 units of a given
    // color, including x-rays. But diagonal x-rays through pawns are not computed.
    Bitboard attackedBy2[COLOR_NB];

    // kingRing[color] are the squares adjacent to the king plus some other
    // very near squares, depending on king position.
    Bitboard kingRing[COLOR_NB];

    // kingAttackersCount[color] is the number of pieces of the given color
    // which attack a square in the kingRing of the enemy king.
    int kingAttackersCount[COLOR_NB];
    int kingAttackersCountInHand[COLOR_NB];

    // kingAttackersWeight[color] is the sum of the "weights" of the pieces of
    // the given color which attack a square in the kingRing of the enemy king.
    // The weights of the individual piece types are given by the elements in
    // the KingAttackWeights array.
    int kingAttackersWeight[COLOR_NB];
    int kingAttackersWeightInHand[COLOR_NB];

    // kingAttacksCount[color] is the number of attacks by the given color to
    // squares directly adjacent to the enemy king. Pieces which attack more
    // than one square are counted multiple times. For instance, if there is
    // a white knight on g5 and black's king is on g8, this white knight adds 2
    // to kingAttacksCount[WHITE].
    int kingAttacksCount[COLOR_NB];
  };


  // Evaluation::initialize() computes king and pawn attacks, and the king ring
  // bitboard for a given color. This is done at the beginning of the evaluation.
  template<Tracing T> template<Color Us>
  void Evaluation<T>::initialize() {

    constexpr Color     Them = ~Us;
    constexpr Direction Up   = pawn_push(Us);
    constexpr Direction Down = -Up;
    Bitboard LowRanks = rank_bb(relative_rank(Us, RANK_2, pos.max_rank())) | rank_bb(relative_rank(Us, RANK_3, pos.max_rank()));

    const Square ksq = pos.count<KING>(Us) ? pos.square<KING>(Us) : SQ_NONE;

    Bitboard dblAttackByPawn = pawn_double_attacks_bb<Us>(pos.pieces(Us, PAWN));

    // Find our pawns that are blocked or on the first two ranks
    Bitboard b = pos.pieces(Us, PAWN) & (shift<Down>(pos.pieces()) | LowRanks);

    // Squares occupied by those pawns, by our king or queen, by blockers to attacks on our king
    // or controlled by enemy pawns are excluded from the mobility area.
    if (pos.must_capture())
        mobilityArea[Us] = AllSquares;
    else
        mobilityArea[Us] = ~(b | pos.pieces(Us, KING, QUEEN) | pos.blockers_for_king(Us) | pe->pawn_attacks(Them)
                               | shift<Down>(pos.pieces(Them, SHOGI_PAWN, SOLDIER))
                               | shift<EAST>(pos.promoted_soldiers(Them))
                               | shift<WEST>(pos.promoted_soldiers(Them)));

    // Initialize attackedBy[] for king and pawns
    attackedBy[Us][KING] = pos.count<KING>(Us) ? pos.attacks_from(Us, KING, ksq) : Bitboard(0);
    attackedBy[Us][PAWN] = pe->pawn_attacks(Us);
    attackedBy[Us][SHOGI_PAWN] = shift<Up>(pos.pieces(Us, SHOGI_PAWN));
    attackedBy[Us][ALL_PIECES] = attackedBy[Us][KING] | attackedBy[Us][PAWN] | attackedBy[Us][SHOGI_PAWN];
    attackedBy2[Us]            =  (attackedBy[Us][KING] & attackedBy[Us][PAWN])
                                | (attackedBy[Us][KING] & attackedBy[Us][SHOGI_PAWN])
                                | (attackedBy[Us][PAWN] & attackedBy[Us][SHOGI_PAWN])
                                | dblAttackByPawn;

    // Init our king safety tables
    if (!pos.count<KING>(Us))
        kingRing[Us] = Bitboard(0);
    else
    {
        Square s = make_square(Utility::clamp(file_of(ksq), FILE_B, File(pos.max_file() - 1)),
                               Utility::clamp(rank_of(ksq), RANK_2, Rank(pos.max_rank() - 1)));
        kingRing[Us] = attacks_bb<KING>(s) | s;
    }

    kingAttackersCount[Them] = popcount(kingRing[Us] & pe->pawn_attacks(Them));
    kingAttacksCount[Them] = kingAttackersWeight[Them] = 0;
    kingAttackersCountInHand[Them] = kingAttackersWeightInHand[Them] = 0;

    // Remove from kingRing[] the squares defended by two pawns
    kingRing[Us] &= ~dblAttackByPawn;

    kingRing[Us] &= pos.board_bb();
  }


  // Evaluation::pieces() scores pieces of a given color and type
  template<Tracing T> template<Color Us>
  Score Evaluation<T>::pieces(PieceType Pt) {

    constexpr Color     Them = ~Us;
    constexpr Direction Down = -pawn_push(Us);
    constexpr Bitboard OutpostRanks = (Us == WHITE ? Rank4BB | Rank5BB | Rank6BB
                                                   : Rank5BB | Rank4BB | Rank3BB);
    const Square* pl = pos.squares(Us, Pt);

    Bitboard b, bb;
    Score score = SCORE_ZERO;

    attackedBy[Us][Pt] = 0;

    for (Square s = *pl; s != SQ_NONE; s = *++pl)
    {
        // Find attacked squares, including x-ray attacks for bishops and rooks
        b = Pt == BISHOP ? attacks_bb<BISHOP>(s, pos.pieces() ^ pos.pieces(QUEEN))
          : Pt ==   ROOK ? attacks_bb<  ROOK>(s, pos.pieces() ^ pos.pieces(QUEEN) ^ pos.pieces(Us, ROOK))
                         : pos.attacks_from(Us, Pt, s);

        // Restrict mobility to actual squares of board
        b &= pos.board_bb(Us, Pt);

        if (pos.blockers_for_king(Us) & s)
            b &= line_bb(pos.square<KING>(Us), s);

        attackedBy2[Us] |= attackedBy[Us][ALL_PIECES] & b;
        attackedBy[Us][Pt] |= b;
        attackedBy[Us][ALL_PIECES] |= b;

        if (b & kingRing[Them])
        {
            kingAttackersCount[Us]++;
            kingAttackersWeight[Us] += KingAttackWeights[std::min(int(Pt), QUEEN + 1)];
            kingAttacksCount[Us] += popcount(b & attackedBy[Them][KING]);
        }

        else if (Pt == ROOK && (file_bb(s) & kingRing[Them]))
            score += RookOnKingRing;

        else if (Pt == BISHOP && (attacks_bb<BISHOP>(s, pos.pieces(PAWN)) & kingRing[Them]))
            score += BishopOnKingRing;

        if (Pt > QUEEN)
             b = (b & pos.pieces()) | (pos.moves_from(Us, Pt, s) & ~pos.pieces() & pos.board_bb());

        int mob = popcount(b & mobilityArea[Us]);

        if (Pt <= QUEEN)
            mobility[Us] += MobilityBonus[Pt - 2][mob];
        else
            mobility[Us] += MaxMobility * (mob - 2) / (8 + mob);

        // Piece promotion bonus
        if (pos.promoted_piece_type(Pt) != NO_PIECE_TYPE)
        {
            if (promotion_zone_bb(Us, pos.promotion_rank(), pos.max_rank()) & (b | s))
                score += make_score(PieceValue[MG][pos.promoted_piece_type(Pt)] - PieceValue[MG][Pt],
                                    PieceValue[EG][pos.promoted_piece_type(Pt)] - PieceValue[EG][Pt]) / 10;
        }
        else if (pos.piece_demotion() && pos.unpromoted_piece_on(s))
            score -= make_score(PieceValue[MG][Pt] - PieceValue[MG][pos.unpromoted_piece_on(s)],
                                PieceValue[EG][Pt] - PieceValue[EG][pos.unpromoted_piece_on(s)]) / 4;
        else if (pos.captures_to_hand() && pos.unpromoted_piece_on(s))
            score += make_score(PieceValue[MG][Pt] - PieceValue[MG][pos.unpromoted_piece_on(s)],
                                PieceValue[EG][Pt] - PieceValue[EG][pos.unpromoted_piece_on(s)]) / 8;

        // Penalty if the piece is far from the kings in drop variants
        if ((pos.captures_to_hand() || pos.two_boards()) && pos.count<KING>(Them) && pos.count<KING>(Us))
            score -= KingProximity * distance(s, pos.square<KING>(Us)) * distance(s, pos.square<KING>(Them));

        else if (pos.count<KING>(Us) && (Pt == FERS || Pt == SILVER))
            score -= EndgameKingProximity * (distance(s, pos.square<KING>(Us)) - 2);

        if (Pt == BISHOP || Pt == KNIGHT)
        {
            // Bonus if piece is on an outpost square or can reach one
            bb = OutpostRanks & attackedBy[Us][PAWN] & ~pe->pawn_attacks_span(Them);
            if (bb & s)
                score += (Pt == KNIGHT) ? KnightOutpost : BishopOutpost;
            else if (Pt == KNIGHT && bb & b & ~pos.pieces(Us))
                score += ReachableOutpost;

            // Bonus for a knight or bishop shielded by pawn
            if (shift<Down>(pos.pieces(PAWN)) & s)
                score += MinorBehindPawn;

            // Penalty if the piece is far from the king
            if (pos.count<KING>(Us))
            score -= (Pt == KNIGHT ? KnightKingProtector
                                   : BishopKingProtector) * distance(pos.square<KING>(Us), s);

            if (Pt == BISHOP)
            {
                // Penalty according to the number of our pawns on the same color square as the
                // bishop, bigger when the center files are blocked with pawns and smaller
                // when the bishop is outside the pawn chain.
                Bitboard blocked = pos.pieces(Us, PAWN) & shift<Down>(pos.pieces());

                score -= BishopPawns * pos.pawns_on_same_color_squares(Us, s)
                                     * (!(attackedBy[Us][PAWN] & s) + popcount(blocked & CenterFiles));

                // Penalty for all enemy pawns x-rayed
                score -= BishopXRayPawns * popcount(attacks_bb<BISHOP>(s) & pos.pieces(Them, PAWN));

                // Bonus for bishop on a long diagonal which can "see" both center squares
                if (more_than_one(attacks_bb<BISHOP>(s, pos.pieces(PAWN)) & Center))
                    score += LongDiagonalBishop;

                // An important Chess960 pattern: a cornered bishop blocked by a friendly
                // pawn diagonally in front of it is a very serious problem, especially
                // when that pawn is also blocked.
                if (   pos.is_chess960()
                    && (s == relative_square(Us, SQ_A1) || s == relative_square(Us, SQ_H1)))
                {
                    Direction d = pawn_push(Us) + (file_of(s) == FILE_A ? EAST : WEST);
                    if (pos.piece_on(s + d) == make_piece(Us, PAWN))
                        score -= !pos.empty(s + d + pawn_push(Us))                ? CorneredBishop * 4
                                : pos.piece_on(s + d + d) == make_piece(Us, PAWN) ? CorneredBishop * 2
                                                                                  : CorneredBishop;
                }
            }
        }

        if (Pt == ROOK)
        {
            // Bonus for rook on the same file as a queen
            if (file_bb(s) & pos.pieces(QUEEN))
                score += RookOnQueenFile;

            // Bonus for rook on an open or semi-open file
            if (pos.is_on_semiopen_file(Us, s))
                score += RookOnFile[pos.is_on_semiopen_file(Them, s)];

            // Penalty when trapped by the king, even more if the king cannot castle
            else if (mob <= 3 && pos.count<KING>(Us))
            {
                File kf = file_of(pos.square<KING>(Us));
                if ((kf < FILE_E) == (file_of(s) < kf))
                    score -= TrappedRook * (1 + !pos.castling_rights(Us));
            }
        }

        if (Pt == QUEEN)
        {
            // Penalty if any relative pin or discovered attack against the queen
            Bitboard queenPinners;
            if (pos.slider_blockers(pos.pieces(Them, ROOK, BISHOP), s, queenPinners, Them))
                score -= WeakQueen;
        }
    }
    if (T)
        Trace::add(Pt, Us, score);

    return score;
  }

  // Evaluation::hand() scores pieces of a given color and type in hand
  template<Tracing T> template<Color Us>
  Score Evaluation<T>::hand(PieceType pt) {

    constexpr Color Them = ~Us;

    Score score = SCORE_ZERO;

    if (pos.count_in_hand(Us, pt))
    {
        Bitboard b = pos.drop_region(Us, pt) & ~pos.pieces() & (~attackedBy2[Them] | attackedBy[Us][ALL_PIECES]);
        if ((b & kingRing[Them]) && pt != SHOGI_PAWN)
        {
            kingAttackersCountInHand[Us] += pos.count_in_hand(Us, pt);
            kingAttackersWeightInHand[Us] += KingAttackWeights[std::min(int(pt), QUEEN + 1)] * pos.count_in_hand(Us, pt);
            kingAttacksCount[Us] += popcount(b & attackedBy[Them][KING]);
        }
        Bitboard theirHalf = pos.board_bb() & ~forward_ranks_bb(Them, relative_rank(Them, Rank((pos.max_rank() - 1) / 2), pos.max_rank()));
        mobility[Us] += DropMobility * popcount(b & theirHalf & ~attackedBy[Them][ALL_PIECES]);
        if (pos.promoted_piece_type(pt) != NO_PIECE_TYPE && pos.drop_promoted())
            score += make_score(std::max(PieceValue[MG][pos.promoted_piece_type(pt)] - PieceValue[MG][pt], VALUE_ZERO),
                                std::max(PieceValue[EG][pos.promoted_piece_type(pt)] - PieceValue[EG][pt], VALUE_ZERO)) / 4 * pos.count_in_hand(Us, pt);
        if (pos.enclosing_drop())
            mobility[Us] += make_score(500, 500) * popcount(b);

        // Reduce score if there is a deficit of gates
        if (pos.seirawan_gating() && !pos.piece_drops() && pos.count_in_hand(Us, ALL_PIECES) > popcount(pos.gates(Us)))
            score -= make_score(200, 900) / pos.count_in_hand(Us, ALL_PIECES) * (pos.count_in_hand(Us, ALL_PIECES) - popcount(pos.gates(Us)));
    }

    return score;
  }

  // Evaluation::king() assigns bonuses and penalties to a king of a given color
  template<Tracing T> template<Color Us>
  Score Evaluation<T>::king() const {

    constexpr Color    Them = ~Us;
    Rank r = relative_rank(Us, std::min(Rank((pos.max_rank() - 1) / 2 + 1), pos.max_rank()), pos.max_rank());
    Bitboard Camp = pos.board_bb() & ~forward_ranks_bb(Us, r);

    if (!pos.count<KING>(Us) || !pos.checking_permitted())
        return SCORE_ZERO;

    Bitboard weak, b1, b2, b3, safe, unsafeChecks = 0;
    Bitboard queenChecks, knightChecks, pawnChecks, otherChecks;
    int kingDanger = 0;
    const Square ksq = pos.square<KING>(Us);

    // Init the score with king shelter and enemy pawns storm
    Score score = pe->king_safety<Us>(pos);

    // Attacked squares defended at most once by our queen or king
    weak =  attackedBy[Them][ALL_PIECES]
          & ~attackedBy2[Us]
          & (~attackedBy[Us][ALL_PIECES] | attackedBy[Us][KING] | attackedBy[Us][QUEEN]);

    // Analyse the safe enemy's checks which are possible on next move
    safe  = ~pos.pieces(Them);
    if (!pos.check_counting() || pos.checks_remaining(Them) > 1)
    safe &= ~attackedBy[Us][ALL_PIECES] | (weak & attackedBy2[Them]);

    b1 = attacks_bb<ROOK  >(ksq, pos.pieces() ^ pos.pieces(Us, QUEEN));
    b2 = attacks_bb<BISHOP>(ksq, pos.pieces() ^ pos.pieces(Us, QUEEN));

    std::function <Bitboard (Color, PieceType)> get_attacks = [this](Color c, PieceType pt) {
        return attackedBy[c][pt] | (pos.piece_drops() && pos.count_in_hand(c, pt) ? pos.drop_region(c, pt) & ~pos.pieces() : Bitboard(0));
    };
    for (PieceType pt : pos.piece_types())
    {
        switch (pt)
        {
        case QUEEN:
            // Enemy queen safe checks: we count them only if they are from squares from
            // which we can't give a rook check, because rook checks are more valuable.
            queenChecks = (b1 | b2)
                        & get_attacks(Them, QUEEN)
                        & pos.board_bb()
                        & safe
                        & ~attackedBy[Us][QUEEN]
                        & ~(b1 & attackedBy[Them][ROOK]);

            if (queenChecks)
                kingDanger += more_than_one(queenChecks) ? QueenSafeCheck * 145/100
                                                         : QueenSafeCheck;
            break;
        case ROOK:
        case BISHOP:
        case KNIGHT:
            knightChecks = attacks_bb(Us, pt, ksq, pos.pieces() ^ pos.pieces(Us, QUEEN)) & get_attacks(Them, pt) & pos.board_bb();
            if (knightChecks & safe)
                kingDanger +=  pt == ROOK   ? RookSafeCheck * (more_than_one(knightChecks & safe) ? 175 : 100) / 100
                             : pt == BISHOP ? BishopSafeCheck * (more_than_one(knightChecks & safe) ? 150 : 100) / 100
                                            : KnightSafeCheck * (more_than_one(knightChecks & safe) ? 162 : 100) / 100;
            else
                unsafeChecks |= knightChecks;
            break;
        case PAWN:
            if (pos.piece_drops() && pos.count_in_hand(Them, pt))
            {
                pawnChecks = attacks_bb(Us, pt, ksq, pos.pieces()) & ~pos.pieces() & pos.board_bb();
                if (pawnChecks & safe)
                    kingDanger += OtherSafeCheck;
                else
                    unsafeChecks |= pawnChecks;
            }
            break;
        case SHOGI_PAWN:
        case KING:
            break;
        default:
            otherChecks = attacks_bb(Us, pt, ksq, pos.pieces()) & get_attacks(Them, pt) & pos.board_bb();
            if (otherChecks & safe)
                kingDanger += OtherSafeCheck * (more_than_one(otherChecks & safe) ? 3 : 2) / 2;
            else
                unsafeChecks |= otherChecks;
        }
    }

    // Virtual piece drops
    if (pos.two_boards() && pos.piece_drops())
    {
        for (PieceType pt : pos.piece_types())
            if (!pos.count_in_hand(Them, pt) && (attacks_bb(Us, pt, ksq, pos.pieces()) & safe & pos.drop_region(Them, pt) & ~pos.pieces()))
            {
                kingDanger += OtherSafeCheck * 500 / (500 + PieceValue[MG][pt]);
                // Presumably a mate threat
                if (!(attackedBy[Us][KING] & ~(attackedBy[Them][ALL_PIECES] | pos.pieces(Us))))
                    kingDanger += 2000;
            }
    }

    if (pos.check_counting())
        kingDanger += kingDanger * 7 / (3 + pos.checks_remaining(Them));

    Square s = file_of(ksq) == FILE_A ? ksq + EAST : file_of(ksq) == pos.max_file() ? ksq + WEST : ksq;
    Bitboard kingFlank = pos.max_file() == FILE_H ? KingFlank[file_of(ksq)] : file_bb(s) | adjacent_files_bb(s);

    // Find the squares that opponent attacks in our king flank, the squares
    // which they attack twice in that flank, and the squares that we defend.
    b1 = attackedBy[Them][ALL_PIECES] & kingFlank & Camp;
    b2 = b1 & attackedBy2[Them];
    b3 = attackedBy[Us][ALL_PIECES] & kingFlank & Camp;

    int kingFlankAttack = popcount(b1) + popcount(b2);
    int kingFlankDefense = popcount(b3);

    kingDanger +=        kingAttackersCount[Them] * kingAttackersWeight[Them]
                 +       kingAttackersCountInHand[Them] * kingAttackersWeight[Them]
                 +       kingAttackersCount[Them] * kingAttackersWeightInHand[Them]
                 + 185 * popcount(kingRing[Us] & (weak | ~pos.board_bb(Us, KING))) * (1 + pos.captures_to_hand() + pos.check_counting())
                 + 148 * popcount(unsafeChecks) * (1 + pos.check_counting())
                 +  98 * popcount(pos.blockers_for_king(Us))
                 +  69 * kingAttacksCount[Them] * (2 + 8 * pos.check_counting() + pos.captures_to_hand()) / 2
                 +   3 * kingFlankAttack * kingFlankAttack / 8
                 +       mg_value(mobility[Them] - mobility[Us])
                 - 873 * !(pos.major_pieces(Them) || pos.captures_to_hand())
                       * 2 / (2 + 2 * pos.check_counting() + 2 * pos.two_boards() + 2 * pos.makpong()
                                + (pos.king_type() != KING) * (pos.diagonal_lines() ? 1 : 2))
                 - 100 * bool(attackedBy[Us][KNIGHT] & attackedBy[Us][KING])
                 -   6 * mg_value(score) / 8
                 -   4 * kingFlankDefense
                 +  37;

    // Transform the kingDanger units into a Score, and subtract it from the evaluation
    if (kingDanger > 100)
        score -= make_score(std::min(kingDanger, 3500) * kingDanger / 4096, kingDanger / 16);

    // Penalty when our king is on a pawnless flank
    if (!(pos.pieces(PAWN) & kingFlank))
        score -= PawnlessFlank;

    // Penalty if king flank is under attack, potentially moving toward the king
    score -= FlankAttacks * kingFlankAttack * (1 + 5 * pos.captures_to_hand() + pos.check_counting());

    if (pos.check_counting())
        score += make_score(0, mg_value(score) * 2 / (2 + pos.checks_remaining(Them)));

    if (pos.king_type() == WAZIR)
        score += make_score(0, mg_value(score) / 2);

    // For drop games, king danger is independent of game phase, but dependent on material density
    if (pos.captures_to_hand() || pos.two_boards())
        score = make_score(mg_value(score) * me->material_density() / 11000,
                           mg_value(score) * me->material_density() / 11000);

    if (T)
        Trace::add(KING, Us, score);

    return score;
  }


  // Evaluation::threats() assigns bonuses according to the types of the
  // attacking and the attacked pieces.
  template<Tracing T> template<Color Us>
  Score Evaluation<T>::threats() const {

    constexpr Color     Them     = ~Us;
    constexpr Direction Up       = pawn_push(Us);
    constexpr Bitboard  TRank3BB = (Us == WHITE ? Rank3BB : Rank6BB);

    Bitboard b, weak, defended, nonPawnEnemies, stronglyProtected, safe;
    Score score = SCORE_ZERO;

    // Bonuses for variants with mandatory captures
    if (pos.must_capture())
    {
        // Penalties for possible captures
        Bitboard captures = attackedBy[Us][ALL_PIECES] & pos.pieces(Them);
        if (captures)
            score -= make_score(2000, 2000) / (1 + popcount(captures & attackedBy[Them][ALL_PIECES] & ~attackedBy2[Us]));

        // Bonus if we threaten to force captures
        Bitboard moves = 0, piecebb = pos.pieces(Us);
        while (piecebb)
        {
            Square s = pop_lsb(&piecebb);
            if (type_of(pos.piece_on(s)) != KING)
                moves |= pos.moves_from(Us, type_of(pos.piece_on(s)), s);
        }
        score += make_score(200, 200) * popcount(attackedBy[Them][ALL_PIECES] & moves & ~pos.pieces());
        score += make_score(200, 220) * popcount(attackedBy[Them][ALL_PIECES] & moves & ~pos.pieces() & ~attackedBy2[Us]);
    }

    // Extinction threats
    if (pos.extinction_value() == -VALUE_MATE)
    {
        Bitboard bExt = attackedBy[Us][ALL_PIECES] & pos.pieces(Them);
        while (bExt)
        {
            PieceType pt = type_of(pos.piece_on(pop_lsb(&bExt)));
            int denom = std::max(pos.count_with_hand(Them, pt) - pos.extinction_piece_count(), 1);
            if (pos.extinction_piece_types().find(pt) != pos.extinction_piece_types().end())
                score += make_score(1000, 1000) / (denom * denom);
        }
    }

    // Non-pawn enemies
    nonPawnEnemies = pos.pieces(Them) & ~pos.pieces(PAWN, SHOGI_PAWN) & ~pos.pieces(SOLDIER);

    // Squares strongly protected by the enemy, either because they defend the
    // square with a pawn, or because they defend the square twice and we don't.
    stronglyProtected =  (attackedBy[Them][PAWN] | attackedBy[Them][SHOGI_PAWN] | attackedBy[Them][SOLDIER])
                       | (attackedBy2[Them] & ~attackedBy2[Us]);

    // Non-pawn enemies, strongly protected
    defended = nonPawnEnemies & stronglyProtected;

    // Enemies not strongly protected and under our attack
    weak = pos.pieces(Them) & ~stronglyProtected & attackedBy[Us][ALL_PIECES];

    // Bonus according to the kind of attacking pieces
    if (defended | weak)
    {
        b = (defended | weak) & (attackedBy[Us][KNIGHT] | attackedBy[Us][BISHOP]);
        while (b)
            score += ThreatByMinor[type_of(pos.piece_on(pop_lsb(&b)))];

        b = weak & attackedBy[Us][ROOK];
        while (b)
            score += ThreatByRook[type_of(pos.piece_on(pop_lsb(&b)))];

        if (weak & attackedBy[Us][KING])
            score += ThreatByKing;

        b =  ~attackedBy[Them][ALL_PIECES]
           | (nonPawnEnemies & attackedBy2[Us]);
        score += Hanging * popcount(weak & b);

        // Additional bonus if weak piece is only protected by a queen
        score += WeakQueenProtection * popcount(weak & attackedBy[Them][QUEEN]);
    }

    // Bonus for restricting their piece moves
    b =   attackedBy[Them][ALL_PIECES]
       & ~stronglyProtected
       &  attackedBy[Us][ALL_PIECES];
    score += RestrictedPiece * popcount(b);

    // Protected or unattacked squares
    safe = ~attackedBy[Them][ALL_PIECES] | attackedBy[Us][ALL_PIECES];

    // Bonus for attacking enemy pieces with our relatively safe pawns
    b = pos.pieces(Us, PAWN) & safe;
    b = pawn_attacks_bb<Us>(b) & nonPawnEnemies;
    score += ThreatBySafePawn * popcount(b);

    // Find squares where our pawns can push on the next move
    b  = shift<Up>(pos.pieces(Us, PAWN)) & ~pos.pieces();
    b |= shift<Up>(b & TRank3BB) & ~pos.pieces();

    // Keep only the squares which are relatively safe
    b &= ~attackedBy[Them][PAWN] & safe;

    // Bonus for safe pawn threats on the next move
    b = (pawn_attacks_bb<Us>(b) | shift<Up>(shift<Up>(pos.pieces(Us, SHOGI_PAWN, SOLDIER)))) & nonPawnEnemies;
    score += ThreatByPawnPush * popcount(b);

    // Bonus for threats on the next moves against enemy queen
    if (pos.count<QUEEN>(Them) == 1)
    {
        Square s = pos.square<QUEEN>(Them);
        safe = mobilityArea[Us] & ~stronglyProtected;

        b = attackedBy[Us][KNIGHT] & attacks_bb<KNIGHT>(s);

        score += KnightOnQueen * popcount(b & safe);

        b =  (attackedBy[Us][BISHOP] & attacks_bb<BISHOP>(s, pos.pieces()))
           | (attackedBy[Us][ROOK  ] & attacks_bb<ROOK  >(s, pos.pieces()));

        score += SliderOnQueen * popcount(b & safe & attackedBy2[Us]);
    }

    if (T)
        Trace::add(THREAT, Us, score);

    return score;
  }

  // Evaluation::passed() evaluates the passed pawns and candidate passed
  // pawns of the given color.

  template<Tracing T> template<Color Us>
  Score Evaluation<T>::passed() const {

    constexpr Color     Them = ~Us;
    constexpr Direction Up   = pawn_push(Us);
    constexpr Direction Down = -Up;

    auto king_proximity = [&](Color c, Square s) {
      return pos.extinction_value() == VALUE_MATE ? 0 : pos.count<KING>(c) ? std::min(distance(pos.square<KING>(c), s), 5) : 5;
    };

    Bitboard b, bb, squaresToQueen, unsafeSquares, blockedPassers, helpers;
    Score score = SCORE_ZERO;

    b = pe->passed_pawns(Us);

    blockedPassers = b & shift<Down>(pos.pieces(Them, PAWN));
    if (blockedPassers)
    {
        helpers =  shift<Up>(pos.pieces(Us, PAWN))
                 & ~pos.pieces(Them)
                 & (~attackedBy2[Them] | attackedBy[Us][ALL_PIECES]);

        // Remove blocked candidate passers that don't have help to pass
        b &=  ~blockedPassers
            | shift<WEST>(helpers)
            | shift<EAST>(helpers);
    }

    while (b)
    {
        Square s = pop_lsb(&b);

        assert(!(pos.pieces(Them, PAWN) & forward_file_bb(Us, s + Up)));

        int r = std::max(RANK_8 - std::max(pos.promotion_rank() - relative_rank(Us, s, pos.max_rank()), 0), 0);

        Score bonus = PassedRank[r];

        if (r > RANK_3)
        {
            int w = 5 * r - 13;
            Square blockSq = s + Up;

            // Adjust bonus based on the king's proximity
            bonus += make_score(0, ( (king_proximity(Them, blockSq) * 19) / 4
                                    - king_proximity(Us,   blockSq) *  2) * w);

            // If blockSq is not the queening square then consider also a second push
            if (r != RANK_7)
                bonus -= make_score(0, king_proximity(Us, blockSq + Up) * w);

            // If the pawn is free to advance, then increase the bonus
            if (pos.empty(blockSq))
            {
                squaresToQueen = forward_file_bb(Us, s);
                unsafeSquares = passed_pawn_span(Us, s);

                bb = forward_file_bb(Them, s) & pos.pieces(ROOK, QUEEN);

                if (!(pos.pieces(Them) & bb))
                    unsafeSquares &= attackedBy[Them][ALL_PIECES];

                // If there are no enemy attacks on passed pawn span, assign a big bonus.
                // Otherwise assign a smaller bonus if the path to queen is not attacked
                // and even smaller bonus if it is attacked but block square is not.
                int k = !unsafeSquares                    ? 35 :
                        !(unsafeSquares & squaresToQueen) ? 20 :
                        !(unsafeSquares & blockSq)        ?  9 :
                                                             0 ;

                // Assign a larger bonus if the block square is defended
                if ((pos.pieces(Us) & bb) || (attackedBy[Us][ALL_PIECES] & blockSq))
                    k += 5;

                bonus += make_score(k * w, k * w);
            }
        } // r > RANK_3

        score += bonus - PassedFile * edge_distance(file_of(s), pos.max_file());
    }

    // Scale by maximum promotion piece value
    Value maxMg = VALUE_ZERO, maxEg = VALUE_ZERO;
    for (PieceType pt : pos.promotion_piece_types())
    {
        maxMg = std::max(maxMg, PieceValue[MG][pt]);
        maxEg = std::max(maxEg, PieceValue[EG][pt]);
    }
    score = make_score(mg_value(score) * int(maxMg - PawnValueMg) / (QueenValueMg - PawnValueMg),
                       eg_value(score) * int(maxEg - PawnValueEg) / (QueenValueEg - PawnValueEg));

    // Score passed shogi pawns
    const Square* pl = pos.squares(Us, SHOGI_PAWN);
    Square s;

    PieceType pt = pos.promoted_piece_type(SHOGI_PAWN);
    if (pt != NO_PIECE_TYPE)
    {
        while ((s = *pl++) != SQ_NONE)
        {
            if ((pos.pieces(Them, SHOGI_PAWN) & forward_file_bb(Us, s)) || relative_rank(Us, s, pos.max_rank()) == pos.max_rank())
                continue;

            Square blockSq = s + Up;
            int d = std::max(pos.promotion_rank() - relative_rank(Us, s, pos.max_rank()), 1);
            d += !!(attackedBy[Them][ALL_PIECES] & ~attackedBy2[Us] & blockSq);
            score += make_score(PieceValue[MG][pt], PieceValue[EG][pt]) / (4 * d * d);
        }
    }

    if (T)
        Trace::add(PASSED, Us, score);

    return score;
  }


  // Evaluation::space() computes a space evaluation for a given side, aiming to improve game
  // play in the opening. It is based on the number of safe squares on the 4 central files
  // on ranks 2 to 4. Completely safe squares behind a friendly pawn are counted twice.
  // Finally, the space bonus is multiplied by a weight which decreases according to occupancy.

  template<Tracing T> template<Color Us>
  Score Evaluation<T>::space() const {

<<<<<<< HEAD
    bool pawnsOnly = !(pos.pieces(Us) ^ pos.pieces(Us, PAWN));

    if (pos.non_pawn_material() < SpaceThreshold && !pos.captures_to_hand() && !pawnsOnly && pos.double_step_enabled())
=======
    // Early exit if, for example, both queens or 6 minor pieces have been exchanged
    if (pos.non_pawn_material() < SpaceThreshold)
>>>>>>> 6f15e7fa
        return SCORE_ZERO;

    constexpr Color Them     = ~Us;
    constexpr Direction Down = -pawn_push(Us);
    constexpr Bitboard SpaceMask =
      Us == WHITE ? CenterFiles & (Rank2BB | Rank3BB | Rank4BB)
                  : CenterFiles & (Rank7BB | Rank6BB | Rank5BB);

    // Find the available squares for our pieces inside the area defined by SpaceMask
    Bitboard safe =   SpaceMask
                   & ~pos.pieces(Us, PAWN, SHOGI_PAWN)
                   & ~attackedBy[Them][PAWN]
                   & ~attackedBy[Them][SHOGI_PAWN];

    // Find all squares which are at most three squares behind some friendly pawn
    Bitboard behind = pos.pieces(Us, PAWN, SHOGI_PAWN);
    behind |= shift<Down>(behind);
    behind |= shift<Down+Down>(behind);

    if (pawnsOnly)
    {
        safe = behind & ~attackedBy[Them][ALL_PIECES];
        behind = 0;
    }
    int bonus = popcount(safe) + popcount(behind & safe & ~attackedBy[Them][ALL_PIECES]);
    int weight = pos.count<ALL_PIECES>(Us) - 3 + std::min(pe->blocked_count(), 9);
    Score score = make_score(bonus * weight * weight / 16, 0);

    if (pos.capture_the_flag(Us))
        score += make_score(200, 200) * popcount(behind & safe & pos.capture_the_flag(Us));

    if (T)
        Trace::add(SPACE, Us, score);

    return score;
  }


  // Evaluation::variant() computes variant-specific evaluation bonuses for a given side.

  template<Tracing T> template<Color Us>
  Score Evaluation<T>::variant() const {

    constexpr Color Them = ~Us;
    constexpr Direction Down = pawn_push(Them);

    Score score = SCORE_ZERO;

    // Capture the flag
    if (pos.capture_the_flag(Us))
    {
        PieceType ptCtf = pos.capture_the_flag_piece();
        Bitboard ctfPieces = pos.pieces(Us, ptCtf);
        Bitboard ctfTargets = pos.capture_the_flag(Us) & pos.board_bb();
        Bitboard onHold = 0;
        Bitboard onHold2 = 0;
        Bitboard processed = 0;
        Bitboard blocked = pos.pieces(Us, PAWN) | attackedBy[Them][ALL_PIECES];
        Bitboard doubleBlocked =  attackedBy2[Them]
                                | (pos.pieces(Us, PAWN) & (shift<Down>(pos.pieces()) | attackedBy[Them][ALL_PIECES]))
                                | (pos.pieces(Them) & pe->pawn_attacks(Them))
                                | (pawn_attacks_bb<Them>(pos.pieces(Them, PAWN) & pe->pawn_attacks(Them)));
        Bitboard inaccessible = pos.pieces(Us, PAWN) & shift<Down>(pos.pieces(Them, PAWN));
        // Traverse all paths of the CTF pieces to the CTF targets.
        // Put squares that are attacked or occupied on hold for one iteration.
        for (int dist = 0; (ctfPieces || onHold || onHold2) && (ctfTargets & ~processed); dist++)
        {
            int wins = popcount(ctfTargets & ctfPieces);
            if (wins)
                score += make_score(4000, 4000) * wins / (wins + dist * dist);
            Bitboard current = ctfPieces & ~ctfTargets;
            processed |= ctfPieces;
            ctfPieces = onHold & ~processed;
            onHold = onHold2 & ~processed;
            onHold2 = 0;
            while (current)
            {
                Square s = pop_lsb(&current);
                Bitboard attacks = (  (PseudoAttacks[Us][ptCtf][s] & pos.pieces())
                                    | (PseudoMoves[Us][ptCtf][s] & ~pos.pieces())) & ~processed & pos.board_bb();
                ctfPieces |= attacks & ~blocked;
                onHold |= attacks & ~doubleBlocked;
                onHold2 |= attacks & ~inaccessible;
            }
        }
    }

    // nCheck
    if (pos.check_counting())
    {
        int remainingChecks = pos.checks_remaining(Us);
        assert(remainingChecks > 0);
        score += make_score(3600, 1000) / (remainingChecks * remainingChecks);
    }

    // Extinction
    if (pos.extinction_value() != VALUE_NONE)
    {
        for (PieceType pt : pos.extinction_piece_types())
            if (pt != ALL_PIECES)
            {
                int denom = std::max(pos.count(Us, pt) - pos.extinction_piece_count(), 1);
                if (pos.count(Them, pt) >= pos.extinction_opponent_piece_count() || pos.two_boards())
                    score += make_score(1000000 / (500 + PieceValue[MG][pt]),
                                        1000000 / (500 + PieceValue[EG][pt])) / (denom * denom)
                            * (pos.extinction_value() / VALUE_MATE);
            }
            else if (pos.extinction_value() == VALUE_MATE)
                score += make_score(pos.non_pawn_material(Us), pos.non_pawn_material(Us)) / pos.count<ALL_PIECES>(Us);
    }

    // Connect-n
    if (pos.connect_n() > 0)
    {
        for (Direction d : {NORTH, NORTH_EAST, EAST, SOUTH_EAST})
        {
            // Find sufficiently large gaps
            Bitboard b = pos.board_bb() & ~pos.pieces(Them);
            for (int i = 1; i < pos.connect_n(); i++)
                b &= shift(d, b);
            // Count number of pieces per gap
            while (b)
            {
                Square s = pop_lsb(&b);
                int c = 0;
                for (int j = 0; j < pos.connect_n(); j++)
                    if (pos.pieces(Us) & (s - j * d))
                        c++;
                score += make_score(200, 200)  * c / (pos.connect_n() - c) / (pos.connect_n() - c);
            }
        }
    }

    // Potential piece flips
    if (pos.flip_enclosed_pieces())
    {
        // Stable pieces
        if (pos.flip_enclosed_pieces() == REVERSI)
        {
            Bitboard edges = (FileABB | file_bb(pos.max_file()) | Rank1BB | rank_bb(pos.max_rank())) & pos.board_bb();
            Bitboard edgePieces = pos.pieces(Us) & edges;
            while (edgePieces)
            {
                Bitboard connectedEdge = attacks_bb(Us, ROOK, pop_lsb(&edgePieces), ~(pos.pieces(Us) & edges)) & edges;
                if (!more_than_one(connectedEdge & ~pos.pieces(Us)))
                    score += make_score(300, 300);
                else if (!(connectedEdge & ~pos.pieces()))
                    score += make_score(200, 200);
            }
        }

        // Unstable
        Bitboard unstable = 0;
        Bitboard drops = pos.drop_region(Them, IMMOBILE_PIECE);
        while (drops)
        {
            Square s = pop_lsb(&drops);
            if (pos.flip_enclosed_pieces() == REVERSI)
            {
                Bitboard b = attacks_bb(Them, QUEEN, s, ~pos.pieces(Us)) & ~PseudoAttacks[Them][KING][s] & pos.pieces(Them);
                while(b)
                    unstable |= between_bb(s, pop_lsb(&b));
            }
            else
                unstable |= PseudoAttacks[Them][KING][s] & pos.pieces(Us);
        }
        score -= make_score(200, 200) * popcount(unstable);
    }

    if (T)
        Trace::add(VARIANT, Us, score);

    return score;
  }


  // Evaluation::winnable() adjusts the mg and eg score components based on the
  // known attacking/defending status of the players.
  // A single value is derived from the mg and eg values and returned.

  template<Tracing T>
  Value Evaluation<T>::winnable(Score score) const {

    // No initiative bonus for extinction variants
    int complexity = 0;
    if (pos.extinction_value() == VALUE_NONE && !pos.captures_to_hand() && !pos.connect_n())
    {
    int outflanking = !pos.count<KING>(WHITE) || !pos.count<KING>(BLACK) ? 0
                     :  distance<File>(pos.square<KING>(WHITE), pos.square<KING>(BLACK))
                      - distance<Rank>(pos.square<KING>(WHITE), pos.square<KING>(BLACK));

    bool pawnsOnBothFlanks =   (pos.pieces(PAWN) & QueenSide)
                            && (pos.pieces(PAWN) & KingSide);

    bool almostUnwinnable =   outflanking < 0
                           && pos.stalemate_value() == VALUE_DRAW
                           && !pawnsOnBothFlanks;

    bool infiltration =   (pos.count<KING>(WHITE) && rank_of(pos.square<KING>(WHITE)) > RANK_4)
                       || (pos.count<KING>(BLACK) && rank_of(pos.square<KING>(BLACK)) < RANK_5);

    // Compute the initiative bonus for the attacking side
    complexity =       9 * pe->passed_count()
                    + 12 * pos.count<PAWN>()
                    + 15 * pos.count<SOLDIER>()
                    +  9 * outflanking
                    + 21 * pawnsOnBothFlanks
                    + 24 * infiltration
                    + 51 * !pos.non_pawn_material()
                    - 43 * almostUnwinnable
                    -110 ;
    }

    Value mg = mg_value(score);
    Value eg = eg_value(score);

    // Now apply the bonus: note that we find the attacking side by extracting the
    // sign of the midgame or endgame values, and that we carefully cap the bonus
    // so that the midgame and endgame scores do not change sign after the bonus.
    int u = ((mg > 0) - (mg < 0)) * Utility::clamp(complexity + 50, -abs(mg), 0);
    int v = ((eg > 0) - (eg < 0)) * std::max(complexity, -abs(eg));

    mg += u;
    eg += v;

    // Compute the scale factor for the winning side

    Color strongSide = eg > VALUE_DRAW ? WHITE : BLACK;
    int sf = me->scale_factor(pos, strongSide);

    // If scale is not already specific, scale down the endgame via general heuristics
    if (sf == SCALE_FACTOR_NORMAL && !pos.captures_to_hand())
    {
        if (pos.opposite_bishops())
        {
            if (   pos.non_pawn_material(WHITE) == BishopValueMg
                && pos.non_pawn_material(BLACK) == BishopValueMg)
                sf = 18 + 4 * popcount(pe->passed_pawns(strongSide));
            else
                sf = 22 + 3 * pos.count<ALL_PIECES>(strongSide);
        }
        else
            sf = std::min(sf, 36 + 7 * (pos.count<PAWN>(strongSide) + pos.count<SOLDIER>(strongSide)));
    }

    // Interpolate between the middlegame and (scaled by 'sf') endgame score
    v =  mg * int(me->game_phase())
       + eg * int(PHASE_MIDGAME - me->game_phase()) * ScaleFactor(sf) / SCALE_FACTOR_NORMAL;
    v /= PHASE_MIDGAME;

    if (T)
    {
        Trace::add(WINNABLE, make_score(u, eg * ScaleFactor(sf) / SCALE_FACTOR_NORMAL - eg_value(score)));
        Trace::add(TOTAL, make_score(mg, eg * ScaleFactor(sf) / SCALE_FACTOR_NORMAL));
    }

    return Value(v);
  }


  // Evaluation::value() is the main function of the class. It computes the various
  // parts of the evaluation and returns the value of the position from the point
  // of view of the side to move.

  template<Tracing T>
  Value Evaluation<T>::value() {

    assert(!pos.checkers());
    assert(!pos.is_immediate_game_end());

    // Probe the material hash table
    me = Material::probe(pos);

    // If we have a specialized evaluation function for the current material
    // configuration, call it and return.
    if (me->specialized_eval_exists())
        return me->evaluate(pos);

    // Initialize score by reading the incrementally updated scores included in
    // the position object (material + piece square tables) and the material
    // imbalance. Score is computed internally from the white point of view.
    Score score = pos.psq_score();
    if (T)
        Trace::add(MATERIAL, score);
    score += me->imbalance() + pos.this_thread()->contempt;

    // Probe the pawn hash table
    pe = Pawns::probe(pos);
    score += pe->pawn_score(WHITE) - pe->pawn_score(BLACK);

    // Early exit if score is high
    Value v = (mg_value(score) + eg_value(score)) / 2;
    if (abs(v) > LazyThreshold + pos.non_pawn_material() / 64 && Options["UCI_Variant"] == "chess")
       return pos.side_to_move() == WHITE ? v : -v;

    // Main evaluation begins here

    initialize<WHITE>();
    initialize<BLACK>();

    // Pieces should be evaluated first (populate attack tables).
    // For unused piece types, we still need to set attack bitboard to zero.
    for (PieceType pt = KNIGHT; pt < KING; ++pt)
        if (pt != SHOGI_PAWN)
            score += pieces<WHITE>(pt) - pieces<BLACK>(pt);

    // Evaluate pieces in hand once attack tables are complete
    if (pos.piece_drops() || pos.seirawan_gating())
        for (PieceType pt = PAWN; pt < KING; ++pt)
            score += hand<WHITE>(pt) - hand<BLACK>(pt);

    score += (mobility[WHITE] - mobility[BLACK]) * (1 + pos.captures_to_hand() + pos.must_capture() + pos.check_counting());

    // More complex interactions that require fully populated attack bitboards
    score +=  king<   WHITE>() - king<   BLACK>()
            + threats<WHITE>() - threats<BLACK>()
            + passed< WHITE>() - passed< BLACK>()
            + space<  WHITE>() - space<  BLACK>()
            + variant<WHITE>() - variant<BLACK>();

    // Derive single value from mg and eg parts of score
    v = winnable(score);

    // In case of tracing add all remaining individual evaluation terms
    if (T)
    {
        Trace::add(IMBALANCE, me->imbalance());
        Trace::add(PAWN, pe->pawn_score(WHITE), pe->pawn_score(BLACK));
        Trace::add(MOBILITY, mobility[WHITE], mobility[BLACK]);
    }

    // Evaluation grain
    v = (v / 16) * 16;

    // Side to move point of view
    v = (pos.side_to_move() == WHITE ? v : -v) + Eval::tempo_value(pos);

    // Damp down the evaluation linearly when shuffling
    if (pos.n_move_rule())
        v = v * (2 * pos.n_move_rule() - pos.rule50_count()) / (2 * pos.n_move_rule());

    return v;
  }

} // namespace


/// tempo_value() returns the evaluation offset for the side to move

Value Eval::tempo_value(const Position& pos) {
  return Tempo * (1 + 4 * pos.captures_to_hand());
}


/// evaluate() is the evaluator for the outer world. It returns a static
/// evaluation of the position from the point of view of the side to move.

Value Eval::evaluate(const Position& pos) {
  return Evaluation<NO_TRACE>(pos).value();
}


/// trace() is like evaluate(), but instead of returning a value, it returns
/// a string (suitable for outputting to stdout) that contains the detailed
/// descriptions and values of each evaluation term. Useful for debugging.

std::string Eval::trace(const Position& pos) {

  if (pos.checkers())
      return "Total evaluation: none (in check)";

  std::memset(scores, 0, sizeof(scores));

  pos.this_thread()->contempt = SCORE_ZERO; // Reset any dynamic contempt

  Value v = Evaluation<TRACE>(pos).value();

  v = pos.side_to_move() == WHITE ? v : -v; // Trace scores are from white's point of view

  std::stringstream ss;
  ss << std::showpoint << std::noshowpos << std::fixed << std::setprecision(2)
     << "     Term    |    White    |    Black    |    Total   \n"
     << "             |   MG    EG  |   MG    EG  |   MG    EG \n"
     << " ------------+-------------+-------------+------------\n"
     << "    Material | " << Term(MATERIAL)
     << "   Imbalance | " << Term(IMBALANCE)
     << "       Pawns | " << Term(PAWN)
     << "     Knights | " << Term(KNIGHT)
     << "     Bishops | " << Term(BISHOP)
     << "       Rooks | " << Term(ROOK)
     << "      Queens | " << Term(QUEEN)
     << "    Mobility | " << Term(MOBILITY)
     << " King safety | " << Term(KING)
     << "     Threats | " << Term(THREAT)
     << "      Passed | " << Term(PASSED)
     << "       Space | " << Term(SPACE)
     << "     Variant | " << Term(VARIANT)
     << "    Winnable | " << Term(WINNABLE)
     << " ------------+-------------+-------------+------------\n"
     << "       Total | " << Term(TOTAL);

  ss << "\nFinal evaluation: " << to_cp(v) << " (white side)\n";

  return ss.str();
}<|MERGE_RESOLUTION|>--- conflicted
+++ resolved
@@ -893,14 +893,10 @@
   template<Tracing T> template<Color Us>
   Score Evaluation<T>::space() const {
 
-<<<<<<< HEAD
     bool pawnsOnly = !(pos.pieces(Us) ^ pos.pieces(Us, PAWN));
 
+    // Early exit if, for example, both queens or 6 minor pieces have been exchanged
     if (pos.non_pawn_material() < SpaceThreshold && !pos.captures_to_hand() && !pawnsOnly && pos.double_step_enabled())
-=======
-    // Early exit if, for example, both queens or 6 minor pieces have been exchanged
-    if (pos.non_pawn_material() < SpaceThreshold)
->>>>>>> 6f15e7fa
         return SCORE_ZERO;
 
     constexpr Color Them     = ~Us;
