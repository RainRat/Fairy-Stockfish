/*
  Stockfish, a UCI chess playing engine derived from Glaurung 2.1
  Copyright (C) 2004-2008 Tord Romstad (Glaurung author)
  Copyright (C) 2008-2015 Marco Costalba, Joona Kiiski, Tord Romstad
  Copyright (C) 2015-2020 Marco Costalba, Joona Kiiski, Gary Linscott, Tord Romstad

  Stockfish is free software: you can redistribute it and/or modify
  it under the terms of the GNU General Public License as published by
  the Free Software Foundation, either version 3 of the License, or
  (at your option) any later version.

  Stockfish is distributed in the hope that it will be useful,
  but WITHOUT ANY WARRANTY; without even the implied warranty of
  MERCHANTABILITY or FITNESS FOR A PARTICULAR PURPOSE.  See the
  GNU General Public License for more details.

  You should have received a copy of the GNU General Public License
  along with this program.  If not, see <http://www.gnu.org/licenses/>.
*/

#include <algorithm>
#include <cassert>
#include <cstring>   // For std::memset
#include <iomanip>
#include <sstream>

#include "bitboard.h"
#include "evaluate.h"
#include "material.h"
#include "pawns.h"
#include "thread.h"
#include "uci.h"

namespace Trace {

  enum Tracing { NO_TRACE, TRACE };

  enum Term { // The first PIECE_TYPE_NB entries are reserved for PieceType
    MATERIAL = PIECE_TYPE_NB, IMBALANCE, MOBILITY, THREAT, PASSED, SPACE, INITIATIVE, VARIANT, TOTAL, TERM_NB
  };

  Score scores[TERM_NB][COLOR_NB];

  double to_cp(Value v) { return double(v) / PawnValueEg; }

  void add(int idx, Color c, Score s) {
    scores[idx][c] = s;
  }

  void add(int idx, Score w, Score b = SCORE_ZERO) {
    scores[idx][WHITE] = w;
    scores[idx][BLACK] = b;
  }

  std::ostream& operator<<(std::ostream& os, Score s) {
    os << std::setw(5) << to_cp(mg_value(s)) << " "
       << std::setw(5) << to_cp(eg_value(s));
    return os;
  }

  std::ostream& operator<<(std::ostream& os, Term t) {

    if (t == MATERIAL || t == IMBALANCE || t == INITIATIVE || t == TOTAL)
        os << " ----  ----"    << " | " << " ----  ----";
    else
        os << scores[t][WHITE] << " | " << scores[t][BLACK];

    os << " | " << scores[t][WHITE] - scores[t][BLACK] << "\n";
    return os;
  }
}

using namespace Trace;

namespace {

  // Threshold for lazy and space evaluation
  constexpr Value LazyThreshold  = Value(1400);
  constexpr Value SpaceThreshold = Value(12222);

  // KingAttackWeights[PieceType] contains king attack weights by piece type
  constexpr int KingAttackWeights[PIECE_TYPE_NB] = { 0, 0, 81, 52, 44, 10, 40 };

  // Penalties for enemy's safe checks
  constexpr int QueenSafeCheck  = 780;
  constexpr int RookSafeCheck   = 1078;
  constexpr int BishopSafeCheck = 635;
  constexpr int KnightSafeCheck = 790;
  constexpr int OtherSafeCheck  = 600;

#define S(mg, eg) make_score(mg, eg)

  // MobilityBonus[PieceType-2][attacked] contains bonuses for middle and end game,
  // indexed by piece type and number of attacked squares in the mobility area.
  constexpr Score MobilityBonus[][4 * RANK_NB] = {
    { S(-62,-81), S(-53,-56), S(-12,-30), S( -4,-14), S(  3,  8), S( 13, 15), // Knight
      S( 22, 23), S( 28, 27), S( 33, 33) },
    { S(-48,-59), S(-20,-23), S( 16, -3), S( 26, 13), S( 38, 24), S( 51, 42), // Bishop
      S( 55, 54), S( 63, 57), S( 63, 65), S( 68, 73), S( 81, 78), S( 81, 86),
      S( 91, 88), S( 98, 97) },
    { S(-60,-78), S(-20,-17), S(  2, 23), S(  3, 39), S(  3, 70), S( 11, 99), // Rook
      S( 22,103), S( 31,121), S( 40,134), S( 40,139), S( 41,158), S( 48,164),
      S( 57,168), S( 57,169), S( 62,172) },
    { S(-34,-36), S(-15,-21), S(-10, -1), S(-10, 22), S( 20, 41), S( 23, 56), // Queen
      S( 23, 59), S( 35, 75), S( 38, 78), S( 53, 96), S( 64, 96), S( 65,100),
      S( 65,121), S( 66,127), S( 67,131), S( 67,133), S( 72,136), S( 72,141),
      S( 77,147), S( 79,150), S( 93,151), S(108,168), S(108,168), S(108,171),
      S(110,182), S(114,182), S(114,192), S(116,219) }
  };
  constexpr Score MaxMobility  = S(150, 200);
  constexpr Score DropMobility = S(10, 10);

  // RookOnFile[semiopen/open] contains bonuses for each rook when there is
  // no (friendly) pawn on the rook file.
  constexpr Score RookOnFile[] = { S(19, 7), S(48, 29) };

  // ThreatByMinor/ByRook[attacked PieceType] contains bonuses according to
  // which piece type attacks which one. Attacks on lesser pieces which are
  // pawn-defended are not considered.
  constexpr Score ThreatByMinor[PIECE_TYPE_NB] = {
    S(0, 0), S(5, 32), S(57, 41), S(77, 56), S(88, 119), S(79, 161)
  };

  constexpr Score ThreatByRook[PIECE_TYPE_NB] = {
    S(0, 0), S(3, 46), S(37, 68), S(42, 60), S(0, 38), S(58, 41)
  };

  // PassedRank[Rank] contains a bonus according to the rank of a passed pawn
  constexpr Score PassedRank[RANK_NB] = {
    S(0, 0), S(10, 28), S(17, 33), S(15, 41), S(62, 72), S(168, 177), S(276, 260)
  };

  // KingProximity contains a penalty according to distance from king
  constexpr Score KingProximity = S(1, 3);
  constexpr Score EndgameKingProximity = S(0, 10);

  // Assorted bonuses and penalties
  constexpr Score BishopPawns         = S(  3,  7);
  constexpr Score CorneredBishop      = S( 50, 50);
  constexpr Score FlankAttacks        = S(  8,  0);
  constexpr Score Hanging             = S( 69, 36);
  constexpr Score KingProtector       = S(  7,  8);
  constexpr Score KnightOnQueen       = S( 16, 11);
  constexpr Score LongDiagonalBishop  = S( 45,  0);
  constexpr Score MinorBehindPawn     = S( 18,  3);
  constexpr Score Outpost             = S( 30, 21);
  constexpr Score PassedFile          = S( 11,  8);
  constexpr Score PawnlessFlank       = S( 17, 95);
  constexpr Score RestrictedPiece     = S(  7,  7);
  constexpr Score RookOnQueenFile     = S(  5,  9);
  constexpr Score SliderOnQueen       = S( 59, 18);
  constexpr Score ThreatByKing        = S( 24, 89);
  constexpr Score ThreatByPawnPush    = S( 48, 39);
  constexpr Score ThreatBySafePawn    = S(173, 94);
  constexpr Score TrappedRook         = S( 55, 13);
  constexpr Score WeakQueen           = S( 51, 14);
  constexpr Score WeakQueenProtection = S( 15,  0);

#undef S

  // Evaluation class computes and stores attacks tables and other working data
  template<Tracing T>
  class Evaluation {

  public:
    Evaluation() = delete;
    explicit Evaluation(const Position& p) : pos(p) {}
    Evaluation& operator=(const Evaluation&) = delete;
    Value value();

  private:
    template<Color Us> void initialize();
    template<Color Us> Score pieces(PieceType Pt);
    template<Color Us> Score hand(PieceType pt);
    template<Color Us> Score king() const;
    template<Color Us> Score threats() const;
    template<Color Us> Score passed() const;
    template<Color Us> Score space() const;
    template<Color Us> Score variant() const;
    ScaleFactor scale_factor(Value eg) const;
    Score initiative(Score score) const;

    const Position& pos;
    Material::Entry* me;
    Pawns::Entry* pe;
    Bitboard mobilityArea[COLOR_NB];
    Score mobility[COLOR_NB] = { SCORE_ZERO, SCORE_ZERO };

    // attackedBy[color][piece type] is a bitboard representing all squares
    // attacked by a given color and piece type. Special "piece types" which
    // is also calculated is ALL_PIECES.
    Bitboard attackedBy[COLOR_NB][PIECE_TYPE_NB];

    // attackedBy2[color] are the squares attacked by at least 2 units of a given
    // color, including x-rays. But diagonal x-rays through pawns are not computed.
    Bitboard attackedBy2[COLOR_NB];

    // kingRing[color] are the squares adjacent to the king plus some other
    // very near squares, depending on king position.
    Bitboard kingRing[COLOR_NB];

    // kingAttackersCount[color] is the number of pieces of the given color
    // which attack a square in the kingRing of the enemy king.
    int kingAttackersCount[COLOR_NB];
    int kingAttackersCountInHand[COLOR_NB];

    // kingAttackersWeight[color] is the sum of the "weights" of the pieces of
    // the given color which attack a square in the kingRing of the enemy king.
    // The weights of the individual piece types are given by the elements in
    // the KingAttackWeights array.
    int kingAttackersWeight[COLOR_NB];
    int kingAttackersWeightInHand[COLOR_NB];

    // kingAttacksCount[color] is the number of attacks by the given color to
    // squares directly adjacent to the enemy king. Pieces which attack more
    // than one square are counted multiple times. For instance, if there is
    // a white knight on g5 and black's king is on g8, this white knight adds 2
    // to kingAttacksCount[WHITE].
    int kingAttacksCount[COLOR_NB];
  };


  // Evaluation::initialize() computes king and pawn attacks, and the king ring
  // bitboard for a given color. This is done at the beginning of the evaluation.
  template<Tracing T> template<Color Us>
  void Evaluation<T>::initialize() {

    constexpr Color     Them = ~Us;
    constexpr Direction Up   = pawn_push(Us);
    constexpr Direction Down = -Up;
    Bitboard LowRanks = rank_bb(relative_rank(Us, RANK_2, pos.max_rank())) | rank_bb(relative_rank(Us, RANK_3, pos.max_rank()));

    const Square ksq = pos.count<KING>(Us) ? pos.square<KING>(Us) : SQ_NONE;

    Bitboard dblAttackByPawn = pawn_double_attacks_bb<Us>(pos.pieces(Us, PAWN));

    // Find our pawns that are blocked or on the first two ranks
    Bitboard b = pos.pieces(Us, PAWN) & (shift<Down>(pos.pieces()) | LowRanks);

    // Squares occupied by those pawns, by our king or queen, by blockers to attacks on our king
    // or controlled by enemy pawns are excluded from the mobility area.
    if (pos.must_capture())
        mobilityArea[Us] = AllSquares;
    else
        mobilityArea[Us] = ~(b | pos.pieces(Us, KING, QUEEN) | pos.blockers_for_king(Us) | pe->pawn_attacks(Them)
                               | shift<Down>(pos.pieces(Them, SHOGI_PAWN, SOLDIER))
                               | shift<EAST>(pos.promoted_soldiers(Them))
                               | shift<WEST>(pos.promoted_soldiers(Them)));

    // Initialize attackedBy[] for king and pawns
    attackedBy[Us][KING] = pos.count<KING>(Us) ? pos.attacks_from<KING>(ksq, Us) : Bitboard(0);
    attackedBy[Us][PAWN] = pe->pawn_attacks(Us);
    attackedBy[Us][SHOGI_PAWN] = shift<Up>(pos.pieces(Us, SHOGI_PAWN));
    attackedBy[Us][ALL_PIECES] = attackedBy[Us][KING] | attackedBy[Us][PAWN] | attackedBy[Us][SHOGI_PAWN];
    attackedBy2[Us]            =  (attackedBy[Us][KING] & attackedBy[Us][PAWN])
                                | (attackedBy[Us][KING] & attackedBy[Us][SHOGI_PAWN])
                                | (attackedBy[Us][PAWN] & attackedBy[Us][SHOGI_PAWN])
                                | dblAttackByPawn;

    // Init our king safety tables
    if (!pos.count<KING>(Us))
        kingRing[Us] = Bitboard(0);
    else
    {
        Square s = make_square(Utility::clamp(file_of(ksq), FILE_B, File(pos.max_file() - 1)),
                               Utility::clamp(rank_of(ksq), RANK_2, Rank(pos.max_rank() - 1)));
        kingRing[Us] = PseudoAttacks[Us][KING][s] | s;
    }

    kingAttackersCount[Them] = popcount(kingRing[Us] & pe->pawn_attacks(Them));
    kingAttacksCount[Them] = kingAttackersWeight[Them] = 0;
    kingAttackersCountInHand[Them] = kingAttackersWeightInHand[Them] = 0;

    // Remove from kingRing[] the squares defended by two pawns
    kingRing[Us] &= ~dblAttackByPawn;

    kingRing[Us] &= pos.board_bb();
  }


  // Evaluation::pieces() scores pieces of a given color and type
  template<Tracing T> template<Color Us>
  Score Evaluation<T>::pieces(PieceType Pt) {

    constexpr Color     Them = ~Us;
    constexpr Direction Down = -pawn_push(Us);
    constexpr Bitboard OutpostRanks = (Us == WHITE ? Rank4BB | Rank5BB | Rank6BB
                                                   : Rank5BB | Rank4BB | Rank3BB);
    const Square* pl = pos.squares(Us, Pt);

    Bitboard b, bb;
    Score score = SCORE_ZERO;

    attackedBy[Us][Pt] = 0;

    for (Square s = *pl; s != SQ_NONE; s = *++pl)
    {
        // Find attacked squares, including x-ray attacks for bishops and rooks
        b = Pt == BISHOP ? attacks_bb<BISHOP>(s, pos.pieces() ^ pos.pieces(QUEEN))
          : Pt ==   ROOK ? attacks_bb<  ROOK>(s, pos.pieces() ^ pos.pieces(QUEEN) ^ pos.pieces(Us, ROOK))
                         : pos.attacks_from(Us, Pt, s);

        // Restrict mobility to actual squares of board
        b &= pos.board_bb();

        if (pos.blockers_for_king(Us) & s)
            b &= LineBB[pos.square<KING>(Us)][s];

        attackedBy2[Us] |= attackedBy[Us][ALL_PIECES] & b;
        attackedBy[Us][Pt] |= b;
        attackedBy[Us][ALL_PIECES] |= b;

        if (b & kingRing[Them])
        {
            kingAttackersCount[Us]++;
            kingAttackersWeight[Us] += KingAttackWeights[std::min(int(Pt), QUEEN + 1)];
            kingAttacksCount[Us] += popcount(b & attackedBy[Them][KING]);
        }

        if (Pt > QUEEN)
             b = (b & pos.pieces()) | (pos.moves_from(Us, Pt, s) & ~pos.pieces() & pos.board_bb());

        int mob = popcount(b & mobilityArea[Us]);

        if (Pt <= QUEEN)
            mobility[Us] += MobilityBonus[Pt - 2][mob];
        else
            mobility[Us] += MaxMobility * (mob - 2) / (8 + mob);

        // Piece promotion bonus
        if (pos.promoted_piece_type(Pt) != NO_PIECE_TYPE)
        {
            if (promotion_zone_bb(Us, pos.promotion_rank(), pos.max_rank()) & (b | s))
                score += make_score(PieceValue[MG][pos.promoted_piece_type(Pt)] - PieceValue[MG][Pt],
                                    PieceValue[EG][pos.promoted_piece_type(Pt)] - PieceValue[EG][Pt]) / 10;
        }
        else if (pos.piece_demotion() && pos.unpromoted_piece_on(s))
            score -= make_score(PieceValue[MG][Pt] - PieceValue[MG][pos.unpromoted_piece_on(s)],
                                PieceValue[EG][Pt] - PieceValue[EG][pos.unpromoted_piece_on(s)]) / 4;
        else if (pos.captures_to_hand() && pos.unpromoted_piece_on(s))
            score += make_score(PieceValue[MG][Pt] - PieceValue[MG][pos.unpromoted_piece_on(s)],
                                PieceValue[EG][Pt] - PieceValue[EG][pos.unpromoted_piece_on(s)]) / 8;

        // Penalty if the piece is far from the kings in drop variants
        if ((pos.captures_to_hand() || pos.two_boards()) && pos.count<KING>(Them) && pos.count<KING>(Us))
            score -= KingProximity * distance(s, pos.square<KING>(Us)) * distance(s, pos.square<KING>(Them));

        else if (pos.count<KING>(Us) && (Pt == FERS || Pt == SILVER))
            score -= EndgameKingProximity * (distance(s, pos.square<KING>(Us)) - 2);

        if (Pt == BISHOP || Pt == KNIGHT)
        {
            // Bonus if piece is on an outpost square or can reach one
            bb = OutpostRanks & attackedBy[Us][PAWN] & ~pe->pawn_attacks_span(Them);
            if (bb & s)
                score += Outpost * (Pt == KNIGHT ? 2 : 1);

            else if (Pt == KNIGHT && bb & b & ~pos.pieces(Us))
                score += Outpost;

            // Bonus for a knight or bishop shielded by pawn
            if (shift<Down>(pos.pieces(PAWN)) & s)
                score += MinorBehindPawn;

            // Penalty if the piece is far from the king
            if (pos.count<KING>(Us))
            score -= KingProtector * distance(pos.square<KING>(Us), s);

            if (Pt == BISHOP)
            {
                // Penalty according to number of pawns on the same color square as the
                // bishop, bigger when the center files are blocked with pawns and smaller
                // when the bishop is outside the pawn chain.
                Bitboard blocked = pos.pieces(Us, PAWN) & shift<Down>(pos.pieces());

                score -= BishopPawns * pos.pawns_on_same_color_squares(Us, s)
                                     * (!(attackedBy[Us][PAWN] & s) + popcount(blocked & CenterFiles));

                // Bonus for bishop on a long diagonal which can "see" both center squares
                if (more_than_one(attacks_bb<BISHOP>(s, pos.pieces(PAWN)) & Center))
                    score += LongDiagonalBishop;

                // An important Chess960 pattern: a cornered bishop blocked by a friendly
                // pawn diagonally in front of it is a very serious problem, especially
                // when that pawn is also blocked.
                if (   pos.is_chess960()
                    && (s == relative_square(Us, SQ_A1) || s == relative_square(Us, SQ_H1)))
                {
                    Direction d = pawn_push(Us) + (file_of(s) == FILE_A ? EAST : WEST);
                    if (pos.piece_on(s + d) == make_piece(Us, PAWN))
                        score -= !pos.empty(s + d + pawn_push(Us))                ? CorneredBishop * 4
                                : pos.piece_on(s + d + d) == make_piece(Us, PAWN) ? CorneredBishop * 2
                                                                                  : CorneredBishop;
                }
            }
        }

        if (Pt == ROOK)
        {
            // Bonus for rook on the same file as a queen
            if (file_bb(s) & pos.pieces(QUEEN))
                score += RookOnQueenFile;

            // Bonus for rook on an open or semi-open file
            if (pos.is_on_semiopen_file(Us, s))
                score += RookOnFile[pos.is_on_semiopen_file(Them, s)];

            // Penalty when trapped by the king, even more if the king cannot castle
            else if (mob <= 3 && pos.count<KING>(Us))
            {
                File kf = file_of(pos.square<KING>(Us));
                if ((kf < FILE_E) == (file_of(s) < kf))
                    score -= TrappedRook * (1 + !pos.castling_rights(Us));
            }
        }

        if (Pt == QUEEN)
        {
            // Penalty if any relative pin or discovered attack against the queen
            Bitboard queenPinners;
            if (pos.slider_blockers(pos.pieces(Them, ROOK, BISHOP), s, queenPinners, Them))
                score -= WeakQueen;
        }
    }
    if (T)
        Trace::add(Pt, Us, score);

    return score;
  }

  // Evaluation::hand() scores pieces of a given color and type in hand
  template<Tracing T> template<Color Us>
  Score Evaluation<T>::hand(PieceType pt) {

    constexpr Color Them = ~Us;

    Score score = SCORE_ZERO;

    if (pos.count_in_hand(Us, pt))
    {
        Bitboard b = pos.drop_region(Us, pt) & ~pos.pieces() & (~attackedBy2[Them] | attackedBy[Us][ALL_PIECES]);
        if ((b & kingRing[Them]) && pt != SHOGI_PAWN)
        {
            kingAttackersCountInHand[Us] += pos.count_in_hand(Us, pt);
            kingAttackersWeightInHand[Us] += KingAttackWeights[std::min(int(pt), QUEEN + 1)] * pos.count_in_hand(Us, pt);
            kingAttacksCount[Us] += popcount(b & attackedBy[Them][KING]);
        }
        Bitboard theirHalf = pos.board_bb() & ~forward_ranks_bb(Them, relative_rank(Them, Rank((pos.max_rank() - 1) / 2), pos.max_rank()));
        mobility[Us] += DropMobility * popcount(b & theirHalf & ~attackedBy[Them][ALL_PIECES]);
        if (pos.promoted_piece_type(pt) != NO_PIECE_TYPE && pos.drop_promoted())
            score += make_score(std::max(PieceValue[MG][pos.promoted_piece_type(pt)] - PieceValue[MG][pt], VALUE_ZERO),
                                std::max(PieceValue[EG][pos.promoted_piece_type(pt)] - PieceValue[EG][pt], VALUE_ZERO)) / 4 * pos.count_in_hand(Us, pt);
        if (pos.enclosing_drop())
            mobility[Us] += make_score(500, 500) * popcount(b);
    }

    return score;
  }

  // Evaluation::king() assigns bonuses and penalties to a king of a given color
  template<Tracing T> template<Color Us>
  Score Evaluation<T>::king() const {

    constexpr Color    Them = ~Us;
    Rank r = relative_rank(Us, std::min(Rank((pos.max_rank() - 1) / 2 + 1), pos.max_rank()), pos.max_rank());
    Bitboard Camp = pos.board_bb() & ~forward_ranks_bb(Us, r);

    if (!pos.count<KING>(Us) || !pos.checking_permitted())
        return SCORE_ZERO;

    Bitboard weak, b1, b2, b3, safe, unsafeChecks = 0;
    Bitboard queenChecks, knightChecks, pawnChecks, otherChecks;
    int kingDanger = 0;
    const Square ksq = pos.square<KING>(Us);

    // Init the score with king shelter and enemy pawns storm
    Score score = pe->king_safety<Us>(pos);

    // Attacked squares defended at most once by our queen or king
    weak =  attackedBy[Them][ALL_PIECES]
          & ~attackedBy2[Us]
          & (~attackedBy[Us][ALL_PIECES] | attackedBy[Us][KING] | attackedBy[Us][QUEEN]);

    // Analyse the safe enemy's checks which are possible on next move
    safe  = ~pos.pieces(Them);
    if (!pos.check_counting() || pos.checks_remaining(Them) > 1)
    safe &= ~attackedBy[Us][ALL_PIECES] | (weak & attackedBy2[Them]);

    b1 = attacks_bb<ROOK  >(ksq, pos.pieces() ^ pos.pieces(Us, QUEEN));
    b2 = attacks_bb<BISHOP>(ksq, pos.pieces() ^ pos.pieces(Us, QUEEN));

<<<<<<< HEAD
    std::function <Bitboard (Color, PieceType)> get_attacks = [this](Color c, PieceType pt) {
        return attackedBy[c][pt] | (pos.piece_drops() && pos.count_in_hand(c, pt) ? pos.drop_region(c, pt) & ~pos.pieces() : Bitboard(0));
    };
    for (PieceType pt : pos.piece_types())
    {
        switch (pt)
        {
        case QUEEN:
            // Enemy queen safe checks: we count them only if they are from squares from
            // which we can't give a rook check, because rook checks are more valuable.
            queenChecks = (b1 | b2)
                        & get_attacks(Them, QUEEN)
                        & pos.board_bb()
                        & safe
                        & ~attackedBy[Us][QUEEN]
                        & ~(b1 & attackedBy[Them][ROOK]);

            if (queenChecks)
                kingDanger += QueenSafeCheck;
            break;
        case ROOK:
        case BISHOP:
        case KNIGHT:
            knightChecks = attacks_bb(Us, pt, ksq, pos.pieces() ^ pos.pieces(Us, QUEEN)) & get_attacks(Them, pt) & pos.board_bb();
            if (knightChecks & safe)
                kingDanger +=  pt == ROOK   ? RookSafeCheck
                             : pt == BISHOP ? BishopSafeCheck
                                            : KnightSafeCheck;
            else
                unsafeChecks |= knightChecks;
            break;
        case PAWN:
            if (pos.piece_drops() && pos.count_in_hand(Them, pt))
            {
                pawnChecks = attacks_bb(Us, pt, ksq, pos.pieces()) & ~pos.pieces() & pos.board_bb();
                if (pawnChecks & safe)
                    kingDanger += OtherSafeCheck;
                else
                    unsafeChecks |= pawnChecks;
            }
            break;
        case SHOGI_PAWN:
        case KING:
            break;
        default:
            otherChecks = attacks_bb(Us, pt, ksq, pos.pieces()) & get_attacks(Them, pt) & pos.board_bb();
            if (otherChecks & safe)
                kingDanger += OtherSafeCheck;
            else
                unsafeChecks |= otherChecks;
        }
    }

    // Virtual piece drops
    if (pos.two_boards() && pos.piece_drops())
    {
        for (PieceType pt : pos.piece_types())
            if (!pos.count_in_hand(Them, pt) && (attacks_bb(Us, pt, ksq, pos.pieces()) & safe & pos.drop_region(Them, pt) & ~pos.pieces()))
            {
                kingDanger += OtherSafeCheck * 500 / (500 + PieceValue[MG][pt]);
                // Presumably a mate threat
                if (!(attackedBy[Us][KING] & ~(attackedBy[Them][ALL_PIECES] | pos.pieces(Us))))
                    kingDanger += 2000;
            }
    }

    if (pos.check_counting())
        kingDanger += kingDanger * 7 / (3 + pos.checks_remaining(Them));

    Square s = file_of(ksq) == FILE_A ? ksq + EAST : file_of(ksq) == pos.max_file() ? ksq + WEST : ksq;
    Bitboard kingFlank = pos.max_file() == FILE_H ? KingFlank[file_of(ksq)] : file_bb(s) | adjacent_files_bb(s);
=======
    // Enemy rooks checks
    rookChecks = b1 & safe & attackedBy[Them][ROOK];
    if (rookChecks)
        kingDanger += more_than_one(rookChecks) ? RookSafeCheck * 3/2
                                                : RookSafeCheck;
    else
        unsafeChecks |= b1 & attackedBy[Them][ROOK];

    // Enemy queen safe checks: we count them only if they are from squares from
    // which we can't give a rook check, because rook checks are more valuable.
    queenChecks =  (b1 | b2)
                 & attackedBy[Them][QUEEN]
                 & safe
                 & ~attackedBy[Us][QUEEN]
                 & ~rookChecks;
    if (queenChecks)
        kingDanger += more_than_one(queenChecks) ? QueenSafeCheck * 3/2
                                                 : QueenSafeCheck;

    // Enemy bishops checks: we count them only if they are from squares from
    // which we can't give a queen check, because queen checks are more valuable.
    bishopChecks =  b2
                  & attackedBy[Them][BISHOP]
                  & safe
                  & ~queenChecks;
    if (bishopChecks)
        kingDanger += more_than_one(bishopChecks) ? BishopSafeCheck * 3/2
                                                  : BishopSafeCheck;
    else
        unsafeChecks |= b2 & attackedBy[Them][BISHOP];

    // Enemy knights checks
    knightChecks = pos.attacks_from<KNIGHT>(ksq) & attackedBy[Them][KNIGHT];
    if (knightChecks & safe)
        kingDanger += more_than_one(knightChecks & safe) ? KnightSafeCheck * 3/2
                                                         : KnightSafeCheck;
    else
        unsafeChecks |= knightChecks;
>>>>>>> 4776dc0e

    // Find the squares that opponent attacks in our king flank, the squares
    // which they attack twice in that flank, and the squares that we defend.
    b1 = attackedBy[Them][ALL_PIECES] & kingFlank & Camp;
    b2 = b1 & attackedBy2[Them];
    b3 = attackedBy[Us][ALL_PIECES] & kingFlank & Camp;

    int kingFlankAttack = popcount(b1) + popcount(b2);
    int kingFlankDefense = popcount(b3);

    kingDanger +=        kingAttackersCount[Them] * kingAttackersWeight[Them]
                 +       kingAttackersCountInHand[Them] * kingAttackersWeight[Them]
                 +       kingAttackersCount[Them] * kingAttackersWeightInHand[Them]
                 + 185 * popcount(kingRing[Us] & (weak | ~pos.board_bb(Us, KING))) * (1 + pos.captures_to_hand() + pos.check_counting())
                 + 148 * popcount(unsafeChecks) * (1 + pos.check_counting())
                 +  98 * popcount(pos.blockers_for_king(Us))
                 +  69 * kingAttacksCount[Them] * (2 + 8 * pos.check_counting() + pos.captures_to_hand()) / 2
                 +   3 * kingFlankAttack * kingFlankAttack / 8
                 +       mg_value(mobility[Them] - mobility[Us])
                 - 873 * !(pos.major_pieces(Them) || pos.captures_to_hand())
                       * 2 / (2 + 2 * pos.check_counting() + 2 * pos.two_boards() + 2 * pos.makpong()
                                + (pos.king_type() != KING) * (pos.diagonal_lines() ? 1 : 2))
                 - 100 * bool(attackedBy[Us][KNIGHT] & attackedBy[Us][KING])
                 -   6 * mg_value(score) / 8
                 -   4 * kingFlankDefense
                 +  37;

    // Transform the kingDanger units into a Score, and subtract it from the evaluation
    if (kingDanger > 100)
        score -= make_score(std::min(kingDanger * kingDanger / 4096, 3000), kingDanger / 16);

    // Penalty when our king is on a pawnless flank
    if (!(pos.pieces(PAWN) & kingFlank))
        score -= PawnlessFlank;

    // Penalty if king flank is under attack, potentially moving toward the king
    score -= FlankAttacks * kingFlankAttack * (1 + 5 * pos.captures_to_hand() + pos.check_counting());

    if (pos.check_counting())
        score += make_score(0, mg_value(score) * 2 / (2 + pos.checks_remaining(Them)));

    if (pos.king_type() == WAZIR)
        score += make_score(0, mg_value(score) / 2);

    // For drop games, king danger is independent of game phase
    if (pos.captures_to_hand() || pos.two_boards())
        score = make_score(mg_value(score), mg_value(score)) * 2 / (2 + 16 / pos.max_rank() * !pos.shogi_doubled_pawn());

    if (T)
        Trace::add(KING, Us, score);

    return score;
  }


  // Evaluation::threats() assigns bonuses according to the types of the
  // attacking and the attacked pieces.
  template<Tracing T> template<Color Us>
  Score Evaluation<T>::threats() const {

    constexpr Color     Them     = ~Us;
    constexpr Direction Up       = pawn_push(Us);
    constexpr Bitboard  TRank3BB = (Us == WHITE ? Rank3BB : Rank6BB);

    Bitboard b, weak, defended, nonPawnEnemies, stronglyProtected, safe;
    Score score = SCORE_ZERO;

    // Bonuses for variants with mandatory captures
    if (pos.must_capture())
    {
        // Penalties for possible captures
        Bitboard captures = attackedBy[Us][ALL_PIECES] & pos.pieces(Them);
        if (captures)
            score -= make_score(2000, 2000) / (1 + popcount(captures & attackedBy[Them][ALL_PIECES] & ~attackedBy2[Us]));

        // Bonus if we threaten to force captures
        Bitboard moves = 0, piecebb = pos.pieces(Us);
        while (piecebb)
        {
            Square s = pop_lsb(&piecebb);
            if (type_of(pos.piece_on(s)) != KING)
                moves |= pos.moves_from(Us, type_of(pos.piece_on(s)), s);
        }
        score += make_score(200, 200) * popcount(attackedBy[Them][ALL_PIECES] & moves & ~pos.pieces());
        score += make_score(200, 220) * popcount(attackedBy[Them][ALL_PIECES] & moves & ~pos.pieces() & ~attackedBy2[Us]);
    }

    // Extinction threats
    if (pos.extinction_value() == -VALUE_MATE)
    {
        Bitboard bExt = attackedBy[Us][ALL_PIECES] & pos.pieces(Them);
        while (bExt)
        {
            PieceType pt = type_of(pos.piece_on(pop_lsb(&bExt)));
            int denom = std::max(pos.count_with_hand(Them, pt) - pos.extinction_piece_count(), 1);
            if (pos.extinction_piece_types().find(pt) != pos.extinction_piece_types().end())
                score += make_score(1000, 1000) / (denom * denom);
        }
    }

    // Non-pawn enemies
    nonPawnEnemies = pos.pieces(Them) & ~pos.pieces(PAWN, SHOGI_PAWN) & ~pos.pieces(SOLDIER);

    // Squares strongly protected by the enemy, either because they defend the
    // square with a pawn, or because they defend the square twice and we don't.
    stronglyProtected =  (attackedBy[Them][PAWN] | attackedBy[Them][SHOGI_PAWN] | attackedBy[Them][SOLDIER])
                       | (attackedBy2[Them] & ~attackedBy2[Us]);

    // Non-pawn enemies, strongly protected
    defended = nonPawnEnemies & stronglyProtected;

    // Enemies not strongly protected and under our attack
    weak = pos.pieces(Them) & ~stronglyProtected & attackedBy[Us][ALL_PIECES];

    // Bonus according to the kind of attacking pieces
    if (defended | weak)
    {
        b = (defended | weak) & (attackedBy[Us][KNIGHT] | attackedBy[Us][BISHOP]);
        while (b)
            score += ThreatByMinor[type_of(pos.piece_on(pop_lsb(&b)))];

        b = weak & attackedBy[Us][ROOK];
        while (b)
            score += ThreatByRook[type_of(pos.piece_on(pop_lsb(&b)))];

        if (weak & attackedBy[Us][KING])
            score += ThreatByKing;

        b =  ~attackedBy[Them][ALL_PIECES]
           | (nonPawnEnemies & attackedBy2[Us]);
        score += Hanging * popcount(weak & b);

        // Additional bonus if weak piece is only protected by a queen
        score += WeakQueenProtection * popcount(weak & attackedBy[Them][QUEEN]);
    }

    // Bonus for restricting their piece moves
    b =   attackedBy[Them][ALL_PIECES]
       & ~stronglyProtected
       &  attackedBy[Us][ALL_PIECES];
    score += RestrictedPiece * popcount(b);

    // Protected or unattacked squares
    safe = ~attackedBy[Them][ALL_PIECES] | attackedBy[Us][ALL_PIECES];

    // Bonus for attacking enemy pieces with our relatively safe pawns
    b = pos.pieces(Us, PAWN) & safe;
    b = pawn_attacks_bb<Us>(b) & nonPawnEnemies;
    score += ThreatBySafePawn * popcount(b);

    // Find squares where our pawns can push on the next move
    b  = shift<Up>(pos.pieces(Us, PAWN)) & ~pos.pieces();
    b |= shift<Up>(b & TRank3BB) & ~pos.pieces();

    // Keep only the squares which are relatively safe
    b &= ~attackedBy[Them][PAWN] & safe;

    // Bonus for safe pawn threats on the next move
    b = (pawn_attacks_bb<Us>(b) | shift<Up>(shift<Up>(pos.pieces(Us, SHOGI_PAWN, SOLDIER)))) & nonPawnEnemies;
    score += ThreatByPawnPush * popcount(b);

    // Bonus for threats on the next moves against enemy queen
    if (pos.count<QUEEN>(Them) == 1)
    {
        Square s = pos.square<QUEEN>(Them);
        safe = mobilityArea[Us] & ~stronglyProtected;

        b = attackedBy[Us][KNIGHT] & pos.attacks_from<KNIGHT>(s, Us);

        score += KnightOnQueen * popcount(b & safe);

        b =  (attackedBy[Us][BISHOP] & pos.attacks_from<BISHOP>(s, Us))
           | (attackedBy[Us][ROOK  ] & pos.attacks_from<ROOK  >(s, Us));

        score += SliderOnQueen * popcount(b & safe & attackedBy2[Us]);
    }

    if (T)
        Trace::add(THREAT, Us, score);

    return score;
  }

  // Evaluation::passed() evaluates the passed pawns and candidate passed
  // pawns of the given color.

  template<Tracing T> template<Color Us>
  Score Evaluation<T>::passed() const {

    constexpr Color     Them = ~Us;
    constexpr Direction Up   = pawn_push(Us);
    constexpr Direction Down = -Up;

    auto king_proximity = [&](Color c, Square s) {
      return pos.extinction_value() == VALUE_MATE ? 0 : pos.count<KING>(c) ? std::min(distance(pos.square<KING>(c), s), 5) : 5;
    };

    Bitboard b, bb, squaresToQueen, unsafeSquares, candidatePassers, leverable;
    Score score = SCORE_ZERO;

    b = pe->passed_pawns(Us);

    candidatePassers = b & shift<Down>(pos.pieces(Them, PAWN));
    if (candidatePassers)
    {
        // Can we lever the blocker of a candidate passer?
        leverable =  shift<Up>(pos.pieces(Us, PAWN))
                   & ~pos.pieces(Them)
                   & (~attackedBy2[Them] | attackedBy[Us][ALL_PIECES])
                   & (~(attackedBy[Them][KNIGHT] | attackedBy[Them][BISHOP])
                     | (attackedBy[Us  ][KNIGHT] | attackedBy[Us  ][BISHOP]));

        // Remove candidate otherwise
        b &= ~candidatePassers
            | shift<WEST>(leverable)
            | shift<EAST>(leverable);
    }

    while (b)
    {
        Square s = pop_lsb(&b);

        assert(!(pos.pieces(Them, PAWN) & forward_file_bb(Us, s + Up)));

        int r = std::max(RANK_8 - std::max(pos.promotion_rank() - relative_rank(Us, s, pos.max_rank()), 0), 0);

        Score bonus = PassedRank[r];

        if (r > RANK_3)
        {
            int w = 5 * r - 13;
            Square blockSq = s + Up;

            // Adjust bonus based on the king's proximity
            bonus += make_score(0, ( (king_proximity(Them, blockSq) * 19) / 4
                                    - king_proximity(Us,   blockSq) *  2) * w);

            // If blockSq is not the queening square then consider also a second push
            if (r != RANK_7)
                bonus -= make_score(0, king_proximity(Us, blockSq + Up) * w);

            // If the pawn is free to advance, then increase the bonus
            if (pos.empty(blockSq))
            {
                squaresToQueen = forward_file_bb(Us, s);
                unsafeSquares = passed_pawn_span(Us, s);

                bb = forward_file_bb(Them, s) & pos.pieces(ROOK, QUEEN);

                if (!(pos.pieces(Them) & bb))
                    unsafeSquares &= attackedBy[Them][ALL_PIECES];

                // If there are no enemy attacks on passed pawn span, assign a big bonus.
                // Otherwise assign a smaller bonus if the path to queen is not attacked
                // and even smaller bonus if it is attacked but block square is not.
                int k = !unsafeSquares                    ? 35 :
                        !(unsafeSquares & squaresToQueen) ? 20 :
                        !(unsafeSquares & blockSq)        ?  9 :
                                                             0 ;

                // Assign a larger bonus if the block square is defended
                if ((pos.pieces(Us) & bb) || (attackedBy[Us][ALL_PIECES] & blockSq))
                    k += 5;

                bonus += make_score(k * w, k * w);
            }
        } // r > RANK_3

        score += bonus - PassedFile * edge_distance(file_of(s), pos.max_file());
    }

    // Scale by maximum promotion piece value
    Value maxMg = VALUE_ZERO, maxEg = VALUE_ZERO;
    for (PieceType pt : pos.promotion_piece_types())
    {
        maxMg = std::max(maxMg, PieceValue[MG][pt]);
        maxEg = std::max(maxEg, PieceValue[EG][pt]);
    }
    score = make_score(mg_value(score) * int(maxMg - PawnValueMg) / (QueenValueMg - PawnValueMg),
                       eg_value(score) * int(maxEg - PawnValueEg) / (QueenValueEg - PawnValueEg));

    // Score passed shogi pawns
    const Square* pl = pos.squares(Us, SHOGI_PAWN);
    Square s;

    PieceType pt = pos.promoted_piece_type(SHOGI_PAWN);
    if (pt != NO_PIECE_TYPE)
    {
        while ((s = *pl++) != SQ_NONE)
        {
            if ((pos.pieces(Them, SHOGI_PAWN) & forward_file_bb(Us, s)) || relative_rank(Us, s, pos.max_rank()) == pos.max_rank())
                continue;

            Square blockSq = s + Up;
            int d = std::max(pos.promotion_rank() - relative_rank(Us, s, pos.max_rank()), 1);
            d += !!(attackedBy[Them][ALL_PIECES] & ~attackedBy2[Us] & blockSq);
            score += make_score(PieceValue[MG][pt], PieceValue[EG][pt]) / (4 * d * d);
        }
    }

    if (T)
        Trace::add(PASSED, Us, score);

    return score;
  }


  // Evaluation::space() computes the space evaluation for a given side. The
  // space evaluation is a simple bonus based on the number of safe squares
  // available for minor pieces on the central four files on ranks 2--4. Safe
  // squares one, two or three squares behind a friendly pawn are counted
  // twice. Finally, the space bonus is multiplied by a weight. The aim is to
  // improve play on game opening.

  template<Tracing T> template<Color Us>
  Score Evaluation<T>::space() const {

    bool pawnsOnly = !(pos.pieces(Us) ^ pos.pieces(Us, PAWN));

    if (pos.non_pawn_material() < SpaceThreshold && !pos.captures_to_hand() && !pawnsOnly)
        return SCORE_ZERO;

    constexpr Color Them     = ~Us;
    constexpr Direction Down = -pawn_push(Us);
    constexpr Bitboard SpaceMask =
      Us == WHITE ? CenterFiles & (Rank2BB | Rank3BB | Rank4BB)
                  : CenterFiles & (Rank7BB | Rank6BB | Rank5BB);

    // Find the available squares for our pieces inside the area defined by SpaceMask
    Bitboard safe =   SpaceMask
                   & ~pos.pieces(Us, PAWN, SHOGI_PAWN)
                   & ~attackedBy[Them][PAWN]
                   & ~attackedBy[Them][SHOGI_PAWN];

    // Find all squares which are at most three squares behind some friendly pawn
    Bitboard behind = pos.pieces(Us, PAWN, SHOGI_PAWN);
    behind |= shift<Down>(behind);
    behind |= shift<Down+Down>(behind);

    if (pawnsOnly)
    {
        safe = behind & ~attackedBy[Them][ALL_PIECES];
        behind = 0;
    }
    int bonus = popcount(safe) + popcount(behind & safe & ~attackedBy[Them][ALL_PIECES]);
    int weight = pos.count<ALL_PIECES>(Us) - 3 + std::min(pe->blocked_count(), 9);
    Score score = make_score(bonus * weight * weight / 16, 0);

    if (pos.capture_the_flag(Us))
        score += make_score(200, 200) * popcount(behind & safe & pos.capture_the_flag(Us));

    if (T)
        Trace::add(SPACE, Us, score);

    return score;
  }


  // Evaluation::variant() computes variant-specific evaluation bonuses for a given side.

  template<Tracing T> template<Color Us>
  Score Evaluation<T>::variant() const {

    constexpr Color Them = ~Us;
    constexpr Direction Down = pawn_push(Them);

    Score score = SCORE_ZERO;

    // Capture the flag
    if (pos.capture_the_flag(Us))
    {
        PieceType ptCtf = pos.capture_the_flag_piece();
        Bitboard ctfPieces = pos.pieces(Us, ptCtf);
        Bitboard ctfTargets = pos.capture_the_flag(Us) & pos.board_bb();
        Bitboard onHold = 0;
        Bitboard onHold2 = 0;
        Bitboard processed = 0;
        Bitboard blocked = pos.pieces(Us, PAWN) | attackedBy[Them][ALL_PIECES];
        Bitboard doubleBlocked =  attackedBy2[Them]
                                | (pos.pieces(Us, PAWN) & (shift<Down>(pos.pieces()) | attackedBy[Them][ALL_PIECES]))
                                | (pos.pieces(Them) & pe->pawn_attacks(Them))
                                | (pawn_attacks_bb<Them>(pos.pieces(Them, PAWN) & pe->pawn_attacks(Them)));
        Bitboard inaccessible = pos.pieces(Us, PAWN) & shift<Down>(pos.pieces(Them, PAWN));
        // Traverse all paths of the CTF pieces to the CTF targets.
        // Put squares that are attacked or occupied on hold for one iteration.
        for (int dist = 0; (ctfPieces || onHold || onHold2) && (ctfTargets & ~processed); dist++)
        {
            int wins = popcount(ctfTargets & ctfPieces);
            if (wins)
                score += make_score(4000, 4000) * wins / (wins + dist * dist);
            Bitboard current = ctfPieces & ~ctfTargets;
            processed |= ctfPieces;
            ctfPieces = onHold & ~processed;
            onHold = onHold2 & ~processed;
            onHold2 = 0;
            while (current)
            {
                Square s = pop_lsb(&current);
                Bitboard attacks = (  (PseudoAttacks[Us][ptCtf][s] & pos.pieces())
                                    | (PseudoMoves[Us][ptCtf][s] & ~pos.pieces())) & ~processed & pos.board_bb();
                ctfPieces |= attacks & ~blocked;
                onHold |= attacks & ~doubleBlocked;
                onHold2 |= attacks & ~inaccessible;
            }
        }
    }

    // nCheck
    if (pos.check_counting())
    {
        int remainingChecks = pos.checks_remaining(Us);
        assert(remainingChecks > 0);
        score += make_score(3600, 1000) / (remainingChecks * remainingChecks);
    }

    // Extinction
    if (pos.extinction_value() != VALUE_NONE)
    {
        for (PieceType pt : pos.extinction_piece_types())
            if (pt != ALL_PIECES)
            {
                int denom = std::max(pos.count(Us, pt) - pos.extinction_piece_count(), 1);
                if (pos.count(Them, pt) >= pos.extinction_opponent_piece_count() || pos.two_boards())
                    score += make_score(1000000 / (500 + PieceValue[MG][pt]),
                                        1000000 / (500 + PieceValue[EG][pt])) / (denom * denom)
                            * (pos.extinction_value() / VALUE_MATE);
            }
            else if (pos.extinction_value() == VALUE_MATE)
                score += make_score(pos.non_pawn_material(Us), pos.non_pawn_material(Us)) / pos.count<ALL_PIECES>(Us);
    }

    // Connect-n
    if (pos.connect_n() > 0)
    {
        for (Direction d : {NORTH, NORTH_EAST, EAST, SOUTH_EAST})
        {
            // Find sufficiently large gaps
            Bitboard b = pos.board_bb() & ~pos.pieces(Them);
            for (int i = 1; i < pos.connect_n(); i++)
                b &= shift(d, b);
            // Count number of pieces per gap
            while (b)
            {
                Square s = pop_lsb(&b);
                int c = 0;
                for (int j = 0; j < pos.connect_n(); j++)
                    if (pos.pieces(Us) & (s - j * d))
                        c++;
                score += make_score(200, 200)  * c / (pos.connect_n() - c) / (pos.connect_n() - c);
            }
        }
    }

    // Potential piece flips
    if (pos.flip_enclosed_pieces())
    {
        // Stable pieces
        if (pos.flip_enclosed_pieces() == REVERSI)
        {
            Bitboard edges = (FileABB | file_bb(pos.max_file()) | Rank1BB | rank_bb(pos.max_rank())) & pos.board_bb();
            Bitboard edgePieces = pos.pieces(Us) & edges;
            while (edgePieces)
            {
                Bitboard connectedEdge = attacks_bb(Us, ROOK, pop_lsb(&edgePieces), ~(pos.pieces(Us) & edges)) & edges;
                if (!more_than_one(connectedEdge & ~pos.pieces(Us)))
                    score += make_score(300, 300);
                else if (!(connectedEdge & ~pos.pieces()))
                    score += make_score(200, 200);
            }
        }

        // Unstable
        Bitboard unstable = 0;
        Bitboard drops = pos.drop_region(Them, IMMOBILE_PIECE);
        while (drops)
        {
            Square s = pop_lsb(&drops);
            if (pos.flip_enclosed_pieces() == REVERSI)
            {
                Bitboard b = attacks_bb(Them, QUEEN, s, ~pos.pieces(Us)) & ~PseudoAttacks[Them][KING][s] & pos.pieces(Them);
                while(b)
                    unstable |= between_bb(s, pop_lsb(&b));
            }
            else
                unstable |= PseudoAttacks[Them][KING][s] & pos.pieces(Us);
        }
        score -= make_score(200, 200) * popcount(unstable);
    }

    if (T)
        Trace::add(VARIANT, Us, score);

    return score;
  }


  // Evaluation::initiative() computes the initiative correction value
  // for the position. It is a second order bonus/malus based on the
  // known attacking/defending status of the players.

  template<Tracing T>
  Score Evaluation<T>::initiative(Score score) const {

    // No initiative bonus for extinction variants
    if (pos.extinction_value() != VALUE_NONE || pos.captures_to_hand() || pos.connect_n())
      return SCORE_ZERO;

    int outflanking = !pos.count<KING>(WHITE) || !pos.count<KING>(BLACK) ? 0
                     :  distance<File>(pos.square<KING>(WHITE), pos.square<KING>(BLACK))
                      - distance<Rank>(pos.square<KING>(WHITE), pos.square<KING>(BLACK));

    bool pawnsOnBothFlanks =   (pos.pieces(PAWN) & QueenSide)
                            && (pos.pieces(PAWN) & KingSide);

    bool almostUnwinnable =   outflanking < 0
                           && pos.stalemate_value() == VALUE_DRAW
                           && !pawnsOnBothFlanks;

    bool infiltration =   (pos.count<KING>(WHITE) && rank_of(pos.square<KING>(WHITE)) > RANK_4)
                       || (pos.count<KING>(BLACK) && rank_of(pos.square<KING>(BLACK)) < RANK_5);

    // Compute the initiative bonus for the attacking side
    int complexity =   9 * pe->passed_count()
                    + 11 * pos.count<PAWN>()
                    + 15 * pos.count<SOLDIER>()
                    +  9 * outflanking
                    + 21 * pawnsOnBothFlanks
                    + 24 * infiltration
                    + 51 * !pos.non_pawn_material()
                    - 43 * almostUnwinnable
                    -110 ;

    Value mg = mg_value(score);
    Value eg = eg_value(score);

    // Now apply the bonus: note that we find the attacking side by extracting the
    // sign of the midgame or endgame values, and that we carefully cap the bonus
    // so that the midgame and endgame scores do not change sign after the bonus.
    int u = ((mg > 0) - (mg < 0)) * std::max(std::min(complexity + 50, 0), -abs(mg));
    int v = ((eg > 0) - (eg < 0)) * std::max(complexity, -abs(eg));

    if (T)
        Trace::add(INITIATIVE, make_score(u, v));

    return make_score(u, v);
  }


  // Evaluation::scale_factor() computes the scale factor for the winning side

  template<Tracing T>
  ScaleFactor Evaluation<T>::scale_factor(Value eg) const {

    Color strongSide = eg > VALUE_DRAW ? WHITE : BLACK;
    int sf = me->scale_factor(pos, strongSide);

    // If scale is not already specific, scale down the endgame via general heuristics
    if (sf == SCALE_FACTOR_NORMAL && !pos.captures_to_hand())
    {
        if (pos.opposite_bishops())
        {
            if (   pos.non_pawn_material(WHITE) == BishopValueMg
                && pos.non_pawn_material(BLACK) == BishopValueMg)
                sf = 22;
            else
                sf = 22 + 3 * pos.count<ALL_PIECES>(strongSide);
        }
        else
<<<<<<< HEAD
            sf = std::min(sf, 36 + (pos.opposite_bishops() ? 2 : 7) * (pos.count<PAWN>(strongSide) + pos.count<SOLDIER>(strongSide)));
=======
            sf = std::min(sf, 36 + 7 * pos.count<PAWN>(strongSide));
>>>>>>> 4776dc0e

        sf = std::max(0, sf - (pos.rule50_count() - 12) / 4);
    }

    return ScaleFactor(sf);
  }


  // Evaluation::value() is the main function of the class. It computes the various
  // parts of the evaluation and returns the value of the position from the point
  // of view of the side to move.

  template<Tracing T>
  Value Evaluation<T>::value() {

    assert(!pos.checkers());
    assert(!pos.is_immediate_game_end());

    // Probe the material hash table
    me = Material::probe(pos);

    // If we have a specialized evaluation function for the current material
    // configuration, call it and return.
    if (me->specialized_eval_exists())
        return me->evaluate(pos);

    // Initialize score by reading the incrementally updated scores included in
    // the position object (material + piece square tables) and the material
    // imbalance. Score is computed internally from the white point of view.
    Score score = pos.psq_score();
    if (T)
        Trace::add(MATERIAL, score);
    score += me->imbalance() + pos.this_thread()->contempt;

    // Probe the pawn hash table
    pe = Pawns::probe(pos);
    score += pe->pawn_score(WHITE) - pe->pawn_score(BLACK);

    // Early exit if score is high
    Value v = (mg_value(score) + eg_value(score)) / 2;
    if (abs(v) > LazyThreshold + pos.non_pawn_material() / 64 && Options["UCI_Variant"] == "chess")
       return pos.side_to_move() == WHITE ? v : -v;

    // Main evaluation begins here

    initialize<WHITE>();
    initialize<BLACK>();

    // Pieces should be evaluated first (populate attack tables).
    // For unused piece types, we still need to set attack bitboard to zero.
    for (PieceType pt = KNIGHT; pt < KING; ++pt)
        if (pt != SHOGI_PAWN)
            score += pieces<WHITE>(pt) - pieces<BLACK>(pt);

    // Evaluate pieces in hand once attack tables are complete
    if (pos.piece_drops() || pos.seirawan_gating())
        for (PieceType pt = PAWN; pt < KING; ++pt)
            score += hand<WHITE>(pt) - hand<BLACK>(pt);

    score += (mobility[WHITE] - mobility[BLACK]) * (1 + pos.captures_to_hand() + pos.must_capture() + pos.check_counting());

    score +=  king<   WHITE>() - king<   BLACK>()
            + threats<WHITE>() - threats<BLACK>()
            + passed< WHITE>() - passed< BLACK>()
            + space<  WHITE>() - space<  BLACK>()
            + variant<WHITE>() - variant<BLACK>();

    score += initiative(score);

    // Interpolate between a middlegame and a (scaled by 'sf') endgame score
    ScaleFactor sf = scale_factor(eg_value(score));
    v =  mg_value(score) * int(me->game_phase())
       + eg_value(score) * int(PHASE_MIDGAME - me->game_phase()) * sf / SCALE_FACTOR_NORMAL;

    v /= PHASE_MIDGAME;

    // In case of tracing add all remaining individual evaluation terms
    if (T)
    {
        Trace::add(IMBALANCE, me->imbalance());
        Trace::add(PAWN, pe->pawn_score(WHITE), pe->pawn_score(BLACK));
        Trace::add(MOBILITY, mobility[WHITE], mobility[BLACK]);
        Trace::add(TOTAL, score);
    }

    return  (pos.side_to_move() == WHITE ? v : -v) + Eval::tempo_value(pos); // Side to move point of view
  }

} // namespace


/// tempo_value() returns the evaluation offset for the side to move

Value Eval::tempo_value(const Position& pos) {
  return Tempo * (1 + 4 * pos.captures_to_hand());
}


/// evaluate() is the evaluator for the outer world. It returns a static
/// evaluation of the position from the point of view of the side to move.

Value Eval::evaluate(const Position& pos) {
  return Evaluation<NO_TRACE>(pos).value();
}


/// trace() is like evaluate(), but instead of returning a value, it returns
/// a string (suitable for outputting to stdout) that contains the detailed
/// descriptions and values of each evaluation term. Useful for debugging.

std::string Eval::trace(const Position& pos) {

  if (pos.checkers())
      return "Total evaluation: none (in check)";

  std::memset(scores, 0, sizeof(scores));

  pos.this_thread()->contempt = SCORE_ZERO; // Reset any dynamic contempt

  Value v = Evaluation<TRACE>(pos).value();

  v = pos.side_to_move() == WHITE ? v : -v; // Trace scores are from white's point of view

  std::stringstream ss;
  ss << std::showpoint << std::noshowpos << std::fixed << std::setprecision(2)
     << "     Term    |    White    |    Black    |    Total   \n"
     << "             |   MG    EG  |   MG    EG  |   MG    EG \n"
     << " ------------+-------------+-------------+------------\n"
     << "    Material | " << Term(MATERIAL)
     << "   Imbalance | " << Term(IMBALANCE)
     << "       Pawns | " << Term(PAWN)
     << "     Knights | " << Term(KNIGHT)
     << "     Bishops | " << Term(BISHOP)
     << "       Rooks | " << Term(ROOK)
     << "      Queens | " << Term(QUEEN)
     << "    Mobility | " << Term(MOBILITY)
     << " King safety | " << Term(KING)
     << "     Threats | " << Term(THREAT)
     << "      Passed | " << Term(PASSED)
     << "       Space | " << Term(SPACE)
     << "  Initiative | " << Term(INITIATIVE)
     << "     Variant | " << Term(VARIANT)
     << " ------------+-------------+-------------+------------\n"
     << "       Total | " << Term(TOTAL);

  ss << "\nTotal evaluation: " << to_cp(v) << " (white side)\n";

  return ss.str();
}<|MERGE_RESOLUTION|>--- conflicted
+++ resolved
@@ -489,7 +489,6 @@
     b1 = attacks_bb<ROOK  >(ksq, pos.pieces() ^ pos.pieces(Us, QUEEN));
     b2 = attacks_bb<BISHOP>(ksq, pos.pieces() ^ pos.pieces(Us, QUEEN));
 
-<<<<<<< HEAD
     std::function <Bitboard (Color, PieceType)> get_attacks = [this](Color c, PieceType pt) {
         return attackedBy[c][pt] | (pos.piece_drops() && pos.count_in_hand(c, pt) ? pos.drop_region(c, pt) & ~pos.pieces() : Bitboard(0));
     };
@@ -508,16 +507,17 @@
                         & ~(b1 & attackedBy[Them][ROOK]);
 
             if (queenChecks)
-                kingDanger += QueenSafeCheck;
+                kingDanger += more_than_one(queenChecks) ? QueenSafeCheck * 3/2
+                                                         : QueenSafeCheck;
             break;
         case ROOK:
         case BISHOP:
         case KNIGHT:
             knightChecks = attacks_bb(Us, pt, ksq, pos.pieces() ^ pos.pieces(Us, QUEEN)) & get_attacks(Them, pt) & pos.board_bb();
             if (knightChecks & safe)
-                kingDanger +=  pt == ROOK   ? RookSafeCheck
+                kingDanger += (pt == ROOK   ? RookSafeCheck
                              : pt == BISHOP ? BishopSafeCheck
-                                            : KnightSafeCheck;
+                                            : KnightSafeCheck) * (more_than_one(knightChecks & safe) ? 3 : 2) / 2;
             else
                 unsafeChecks |= knightChecks;
             break;
@@ -537,7 +537,7 @@
         default:
             otherChecks = attacks_bb(Us, pt, ksq, pos.pieces()) & get_attacks(Them, pt) & pos.board_bb();
             if (otherChecks & safe)
-                kingDanger += OtherSafeCheck;
+                kingDanger += OtherSafeCheck * (more_than_one(otherChecks & safe) ? 3 : 2) / 2;
             else
                 unsafeChecks |= otherChecks;
         }
@@ -561,46 +561,6 @@
 
     Square s = file_of(ksq) == FILE_A ? ksq + EAST : file_of(ksq) == pos.max_file() ? ksq + WEST : ksq;
     Bitboard kingFlank = pos.max_file() == FILE_H ? KingFlank[file_of(ksq)] : file_bb(s) | adjacent_files_bb(s);
-=======
-    // Enemy rooks checks
-    rookChecks = b1 & safe & attackedBy[Them][ROOK];
-    if (rookChecks)
-        kingDanger += more_than_one(rookChecks) ? RookSafeCheck * 3/2
-                                                : RookSafeCheck;
-    else
-        unsafeChecks |= b1 & attackedBy[Them][ROOK];
-
-    // Enemy queen safe checks: we count them only if they are from squares from
-    // which we can't give a rook check, because rook checks are more valuable.
-    queenChecks =  (b1 | b2)
-                 & attackedBy[Them][QUEEN]
-                 & safe
-                 & ~attackedBy[Us][QUEEN]
-                 & ~rookChecks;
-    if (queenChecks)
-        kingDanger += more_than_one(queenChecks) ? QueenSafeCheck * 3/2
-                                                 : QueenSafeCheck;
-
-    // Enemy bishops checks: we count them only if they are from squares from
-    // which we can't give a queen check, because queen checks are more valuable.
-    bishopChecks =  b2
-                  & attackedBy[Them][BISHOP]
-                  & safe
-                  & ~queenChecks;
-    if (bishopChecks)
-        kingDanger += more_than_one(bishopChecks) ? BishopSafeCheck * 3/2
-                                                  : BishopSafeCheck;
-    else
-        unsafeChecks |= b2 & attackedBy[Them][BISHOP];
-
-    // Enemy knights checks
-    knightChecks = pos.attacks_from<KNIGHT>(ksq) & attackedBy[Them][KNIGHT];
-    if (knightChecks & safe)
-        kingDanger += more_than_one(knightChecks & safe) ? KnightSafeCheck * 3/2
-                                                         : KnightSafeCheck;
-    else
-        unsafeChecks |= knightChecks;
->>>>>>> 4776dc0e
 
     // Find the squares that opponent attacks in our king flank, the squares
     // which they attack twice in that flank, and the squares that we defend.
@@ -1169,11 +1129,7 @@
                 sf = 22 + 3 * pos.count<ALL_PIECES>(strongSide);
         }
         else
-<<<<<<< HEAD
-            sf = std::min(sf, 36 + (pos.opposite_bishops() ? 2 : 7) * (pos.count<PAWN>(strongSide) + pos.count<SOLDIER>(strongSide)));
-=======
-            sf = std::min(sf, 36 + 7 * pos.count<PAWN>(strongSide));
->>>>>>> 4776dc0e
+            sf = std::min(sf, 36 + 7 * (pos.count<PAWN>(strongSide) + pos.count<SOLDIER>(strongSide)));
 
         sf = std::max(0, sf - (pos.rule50_count() - 12) / 4);
     }
