/*
  Stockfish, a UCI chess playing engine derived from Glaurung 2.1
  Copyright (C) 2004-2008 Tord Romstad (Glaurung author)
  Copyright (C) 2008-2015 Marco Costalba, Joona Kiiski, Tord Romstad
  Copyright (C) 2015-2020 Marco Costalba, Joona Kiiski, Gary Linscott, Tord Romstad

  Stockfish is free software: you can redistribute it and/or modify
  it under the terms of the GNU General Public License as published by
  the Free Software Foundation, either version 3 of the License, or
  (at your option) any later version.

  Stockfish is distributed in the hope that it will be useful,
  but WITHOUT ANY WARRANTY; without even the implied warranty of
  MERCHANTABILITY or FITNESS FOR A PARTICULAR PURPOSE.  See the
  GNU General Public License for more details.

  You should have received a copy of the GNU General Public License
  along with this program.  If not, see <http://www.gnu.org/licenses/>.
*/

#include <algorithm>

#include "types.h"
#include "piece.h"
#include "variant.h"

<<<<<<< HEAD
Value PieceValue[PHASE_NB][PIECE_NB] = {
  { VALUE_ZERO, PawnValueMg, KnightValueMg, BishopValueMg, RookValueMg, QueenValueMg,
    FersValueMg, AlfilValueMg, FersAlfilValueMg, SilverValueMg, AiwokValueMg, BersValueMg,
    ArchbishopValueMg, ChancellorValueMg, AmazonValueMg, KnibisValueMg, BiskniValueMg, KnirooValueMg, RookniValueMg,
    ShogiPawnValueMg, LanceValueMg, ShogiKnightValueMg, EuroShogiKnightValueMg, GoldValueMg, DragonHorseValueMg,
    ClobberPieceValueMg, BreakthroughPieceValueMg, ImmobilePieceValueMg,
    CannonPieceValueMg, JanggiCannonPieceValueMg, SoldierValueMg, HorseValueMg, ElephantValueMg, JanggiElephantValueMg, BannerValueMg,
    WazirValueMg, CommonerValueMg, CentaurValueMg },
  { VALUE_ZERO, PawnValueEg, KnightValueEg, BishopValueEg, RookValueEg, QueenValueEg,
    FersValueEg, AlfilValueEg, FersAlfilValueEg, SilverValueEg, AiwokValueEg, BersValueEg,
    ArchbishopValueMg, ChancellorValueEg, AmazonValueEg, KnibisValueMg, BiskniValueMg, KnirooValueEg, RookniValueEg,
    ShogiPawnValueEg, LanceValueEg, ShogiKnightValueEg, EuroShogiKnightValueEg, GoldValueEg, DragonHorseValueEg,
    ClobberPieceValueEg, BreakthroughPieceValueEg, ImmobilePieceValueEg,
    CannonPieceValueEg, JanggiCannonPieceValueEg, SoldierValueEg, HorseValueEg, ElephantValueEg, JanggiElephantValueEg, BannerValueEg,
    WazirValueEg, CommonerValueEg, CentaurValueEg }
};

=======
>>>>>>> c6839a26
namespace PSQT {

#define S(mg, eg) make_score(mg, eg)

// Bonus[PieceType][Square / 2] contains Piece-Square scores. For each piece
// type on a given square a (middlegame, endgame) score pair is assigned. Table
// is defined for files A..D and white side: it is symmetric for black side and
// second half of the files.
constexpr Score Bonus[PIECE_TYPE_NB][RANK_NB][int(FILE_NB) / 2] = {
  { },
  { },
  { // Knight
   { S(-175, -96), S(-92,-65), S(-74,-49), S(-73,-21) },
   { S( -77, -67), S(-41,-54), S(-27,-18), S(-15,  8) },
   { S( -61, -40), S(-17,-27), S(  6, -8), S( 12, 29) },
   { S( -35, -35), S(  8, -2), S( 40, 13), S( 49, 28) },
   { S( -34, -45), S( 13,-16), S( 44,  9), S( 51, 39) },
   { S(  -9, -51), S( 22,-44), S( 58,-16), S( 53, 17) },
   { S( -67, -69), S(-27,-50), S(  4,-51), S( 37, 12) },
   { S(-201,-100), S(-83,-88), S(-56,-56), S(-26,-17) }
  },
  { // Bishop
   { S(-53,-57), S( -5,-30), S( -8,-37), S(-23,-12) },
   { S(-15,-37), S(  8,-13), S( 19,-17), S(  4,  1) },
   { S( -7,-16), S( 21, -1), S( -5, -2), S( 17, 10) },
   { S( -5,-20), S( 11, -6), S( 25,  0), S( 39, 17) },
   { S(-12,-17), S( 29, -1), S( 22,-14), S( 31, 15) },
   { S(-16,-30), S(  6,  6), S(  1,  4), S( 11,  6) },
   { S(-17,-31), S(-14,-20), S(  5, -1), S(  0,  1) },
   { S(-48,-46), S(  1,-42), S(-14,-37), S(-23,-24) }
  },
  { // Rook
   { S(-31, -9), S(-20,-13), S(-14,-10), S(-5, -9) },
   { S(-21,-12), S(-13, -9), S( -8, -1), S( 6, -2) },
   { S(-25,  6), S(-11, -8), S( -1, -2), S( 3, -6) },
   { S(-13, -6), S( -5,  1), S( -4, -9), S(-6,  7) },
   { S(-27, -5), S(-15,  8), S( -4,  7), S( 3, -6) },
   { S(-22,  6), S( -2,  1), S(  6, -7), S(12, 10) },
   { S( -2,  4), S( 12,  5), S( 16, 20), S(18, -5) },
   { S(-17, 18), S(-19,  0), S( -1, 19), S( 9, 13) }
  },
  { // Queen
   { S( 3,-69), S(-5,-57), S(-5,-47), S( 4,-26) },
   { S(-3,-55), S( 5,-31), S( 8,-22), S(12, -4) },
   { S(-3,-39), S( 6,-18), S(13, -9), S( 7,  3) },
   { S( 4,-23), S( 5, -3), S( 9, 13), S( 8, 24) },
   { S( 0,-29), S(14, -6), S(12,  9), S( 5, 21) },
   { S(-4,-38), S(10,-18), S( 6,-12), S( 8,  1) },
   { S(-5,-50), S( 6,-27), S(10,-24), S( 8, -8) },
   { S(-2,-75), S(-2,-52), S( 1,-43), S(-2,-36) }
  }
};

constexpr Score KingBonus[RANK_NB][int(FILE_NB) / 2] = {
   { S(271,  1), S(327, 45), S(271, 85), S(198, 76) },
   { S(278, 53), S(303,100), S(234,133), S(179,135) },
   { S(195, 88), S(258,130), S(169,169), S(120,175) },
   { S(164,103), S(190,156), S(138,172), S( 98,172) },
   { S(154, 96), S(179,166), S(105,199), S( 70,199) },
   { S(123, 92), S(145,172), S( 81,184), S( 31,191) },
   { S( 88, 47), S(120,121), S( 65,116), S( 33,131) },
   { S( 59, 11), S( 89, 59), S( 45, 73), S( -1, 78) }
};

constexpr Score PBonus[RANK_NB][FILE_NB] =
  { // Pawn (asymmetric distribution)
   { },
   { S(  3,-10), S(  3, -6), S( 10, 10), S( 19,  0), S( 16, 14), S( 19,  7), S(  7, -5), S( -5,-19) },
   { S( -9,-10), S(-15,-10), S( 11,-10), S( 15,  4), S( 32,  4), S( 22,  3), S(  5, -6), S(-22, -4) },
   { S( -8,  6), S(-23, -2), S(  6, -8), S( 20, -4), S( 40,-13), S( 17,-12), S(  4,-10), S(-12, -9) },
   { S( 13,  9), S(  0,  4), S(-13,  3), S(  1,-12), S( 11,-12), S( -2, -6), S(-13, 13), S(  5,  8) },
   { S( -5, 28), S(-12, 20), S( -7, 21), S( 22, 28), S( -8, 30), S( -5,  7), S(-15,  6), S(-18, 13) },
   { S( -7,  0), S(  7,-11), S( -3, 12), S(-13, 21), S(  5, 25), S(-16, 19), S( 10,  4), S( -8,  7) }
  };

#undef S

Score psq[PIECE_NB][SQUARE_NB + 1];

// init() initializes piece-square tables: the white halves of the tables are
// copied from Bonus[] adding the piece value, then the black halves of the
// tables are initialized by flipping and changing the sign of the white scores.
void init(const Variant* v) {

  PieceType strongestPiece = NO_PIECE_TYPE;
  for (PieceType pt : v->pieceTypes)
      if (PieceValue[MG][pt] > PieceValue[MG][strongestPiece])
          strongestPiece = pt;

  Value maxPromotion = VALUE_ZERO;
  for (PieceType pt : v->promotionPieceTypes)
      maxPromotion = std::max(maxPromotion, PieceValue[EG][pt]);

  for (PieceType pt = PAWN; pt <= KING; ++pt)
  {
<<<<<<< HEAD
      Piece pc = make_piece(WHITE, pt);

      PieceValue[MG][~pc] = PieceValue[MG][pc];
      PieceValue[EG][~pc] = PieceValue[EG][pc];

=======
>>>>>>> c6839a26
      Score score = make_score(PieceValue[MG][pc], PieceValue[EG][pc]);

      // Consider promotion types in pawn score
      if (pt == PAWN)
          score -= make_score(0, (QueenValueEg - maxPromotion) / 100);

      // Scale slider piece values with board size
      const PieceInfo* pi = pieceMap.find(pt)->second;
      bool isSlider = pi->sliderQuiet.size() || pi->sliderCapture.size() || pi->hopperQuiet.size() || pi->hopperCapture.size();
      bool isPawn = !isSlider && pi->stepsQuiet.size() && !std::any_of(pi->stepsQuiet.begin(), pi->stepsQuiet.end(), [](Direction d) { return d < SOUTH / 2; });
      bool isSlowLeaper = !isSlider && !std::any_of(pi->stepsQuiet.begin(), pi->stepsQuiet.end(), [](Direction d) { return dist(d) > 1; });

      if (isSlider)
      {
          constexpr int lc = 5;
          constexpr int rm = 5;
          constexpr int r0 = rm + RANK_8;
          int r1 = rm + (v->maxRank + v->maxFile) / 2;
          int leaper = pi->stepsQuiet.size() + pi->stepsCapture.size();
          int slider = pi->sliderQuiet.size() + pi->sliderCapture.size() + pi->hopperQuiet.size() + pi->hopperCapture.size();
          score = make_score(mg_value(score) * (lc * leaper + r1 * slider) / (lc * leaper + r0 * slider),
                             eg_value(score) * (lc * leaper + r1 * slider) / (lc * leaper + r0 * slider));
      }

      // Increase leapers' value in makpong
      if (v->makpongRule)
      {
          if (std::any_of(pi->stepsCapture.begin(), pi->stepsCapture.end(), [](Direction d) { return dist(d) > 1; })
                  && !pi->lameLeaper)
              score = make_score(mg_value(score) * 4200 / (3500 + mg_value(score)),
                                 eg_value(score) * 4700 / (3500 + mg_value(score)));
      }

      // For drop variants, halve the piece values
      if (v->capturesToHand)
          score = make_score(mg_value(score) * 3500 / (7000 + mg_value(score)),
                             eg_value(score) * 3500 / (7000 + eg_value(score)));
      else if (!v->checking)
          score = make_score(mg_value(score) * 2000 / (3500 + mg_value(score)),
                             eg_value(score) * 2200 / (3500 + eg_value(score)));
      else if (v->twoBoards)
          score = make_score(mg_value(score) * 7000 / (7000 + mg_value(score)),
                             eg_value(score) * 7000 / (7000 + eg_value(score)));
      else if (v->checkCounting)
          score = make_score(mg_value(score) * (40000 + mg_value(score)) / 41000,
                             eg_value(score) * (30000 + eg_value(score)) / 31000);
      else if (pt == strongestPiece)
              score += make_score(std::max(QueenValueMg - PieceValue[MG][pt], VALUE_ZERO) / 20,
                                  std::max(QueenValueEg - PieceValue[EG][pt], VALUE_ZERO) / 20);

      // For antichess variants, use negative piece values
      if (   v->extinctionValue == VALUE_MATE
          && v->extinctionPieceTypes.find(ALL_PIECES) != v->extinctionPieceTypes.end())
          score = -make_score(mg_value(score) / 8, eg_value(score) / 8 / (1 + !pi->sliderCapture.size()));

      for (Square s = SQ_A1; s <= SQ_MAX; ++s)
      {
          File f = std::max(std::min(file_of(s), File(v->maxFile - file_of(s))), FILE_A);
          Rank r = rank_of(s);
          psq[ pc][ s] = score + (  pt == PAWN  ? PBonus[std::min(r, RANK_8)][std::min(file_of(s), FILE_H)]
                                  : pt == KING  ? KingBonus[std::min(r, RANK_8)][std::min(f, FILE_D)] * (1 + v->capturesToHand)
                                  : pt <= QUEEN ? Bonus[pc][std::min(r, RANK_8)][std::min(f, FILE_D)]
                                  : pt == HORSE ? Bonus[KNIGHT][std::min(r, RANK_8)][std::min(f, FILE_D)]
                                  : isSlider    ? make_score(5, 5) * (2 * f + std::max(std::min(r, Rank(v->maxRank - r)), RANK_1) - v->maxFile - 1)
                                  : isPawn      ? make_score(5, 5) * (2 * f - v->maxFile)
                                                : make_score(10, 10) * (1 + isSlowLeaper) * (f + std::max(std::min(r, Rank(v->maxRank - r)), RANK_1) - v->maxFile / 2));
          if (pt == SOLDIER && r < v->soldierPromotionRank)
              psq[pc][s] -= score * (v->soldierPromotionRank - r) / (4 + f);
          psq[~pc][rank_of(s) <= v->maxRank ? relative_square(BLACK, s, v->maxRank) : s] = -psq[pc][s];
      }
      // pieces in pocket
      psq[ pc][SQ_NONE] = score + make_score(45, 10);
      psq[~pc][SQ_NONE] = -psq[pc][SQ_NONE];
  }
}

} // namespace PSQT<|MERGE_RESOLUTION|>--- conflicted
+++ resolved
@@ -24,26 +24,6 @@
 #include "piece.h"
 #include "variant.h"
 
-<<<<<<< HEAD
-Value PieceValue[PHASE_NB][PIECE_NB] = {
-  { VALUE_ZERO, PawnValueMg, KnightValueMg, BishopValueMg, RookValueMg, QueenValueMg,
-    FersValueMg, AlfilValueMg, FersAlfilValueMg, SilverValueMg, AiwokValueMg, BersValueMg,
-    ArchbishopValueMg, ChancellorValueMg, AmazonValueMg, KnibisValueMg, BiskniValueMg, KnirooValueMg, RookniValueMg,
-    ShogiPawnValueMg, LanceValueMg, ShogiKnightValueMg, EuroShogiKnightValueMg, GoldValueMg, DragonHorseValueMg,
-    ClobberPieceValueMg, BreakthroughPieceValueMg, ImmobilePieceValueMg,
-    CannonPieceValueMg, JanggiCannonPieceValueMg, SoldierValueMg, HorseValueMg, ElephantValueMg, JanggiElephantValueMg, BannerValueMg,
-    WazirValueMg, CommonerValueMg, CentaurValueMg },
-  { VALUE_ZERO, PawnValueEg, KnightValueEg, BishopValueEg, RookValueEg, QueenValueEg,
-    FersValueEg, AlfilValueEg, FersAlfilValueEg, SilverValueEg, AiwokValueEg, BersValueEg,
-    ArchbishopValueMg, ChancellorValueEg, AmazonValueEg, KnibisValueMg, BiskniValueMg, KnirooValueEg, RookniValueEg,
-    ShogiPawnValueEg, LanceValueEg, ShogiKnightValueEg, EuroShogiKnightValueEg, GoldValueEg, DragonHorseValueEg,
-    ClobberPieceValueEg, BreakthroughPieceValueEg, ImmobilePieceValueEg,
-    CannonPieceValueEg, JanggiCannonPieceValueEg, SoldierValueEg, HorseValueEg, ElephantValueEg, JanggiElephantValueEg, BannerValueEg,
-    WazirValueEg, CommonerValueEg, CentaurValueEg }
-};
-
-=======
->>>>>>> c6839a26
 namespace PSQT {
 
 #define S(mg, eg) make_score(mg, eg)
@@ -139,14 +119,8 @@
 
   for (PieceType pt = PAWN; pt <= KING; ++pt)
   {
-<<<<<<< HEAD
       Piece pc = make_piece(WHITE, pt);
 
-      PieceValue[MG][~pc] = PieceValue[MG][pc];
-      PieceValue[EG][~pc] = PieceValue[EG][pc];
-
-=======
->>>>>>> c6839a26
       Score score = make_score(PieceValue[MG][pc], PieceValue[EG][pc]);
 
       // Consider promotion types in pawn score
